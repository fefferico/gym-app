{
  "GENERATE_WORKOUT_TITLE": "Genera Allenamento",
  "GOAL": "Obiettivo",
  "DURATION": "Durata",
  "HYPERTROPHY_GOAL": "Ipertrofia (Massa)",
  "STRENGTH_GOAL": "Forza",
  "ENDURANCE_GOAL": "Resistenza",
  "GENERATE_CUSTOM_WORKOUT": "GENERA SCHEDA",
  "SURPRISE_ME": "Sorprendimi!",
  "home": {
    "welcomeBack": "Bentornato, {{name}}!",
    "readyMessage": "Pronto a superare i tuoi obiettivi oggi?",
    "quickActionsTitle": "Azioni Rapide",
    "appVersion": "Versione App:"
  },
  "user": {
    "defaultName": "Appassionato di Fitness"
  },
  "pausedWorkout": {
    "inProgress": "Hai un allenamento in corso!",
    "routineLabel": "Routine",
    "programLabel": "Programma",
    "loggedOn": "Registrato il",
    "pausedAt": "In pausa alle",
    "defaultRoutineName": "Nuova sessione",
    "fallbackRoutineName": "il tuo allenamento",
    "adHocWorkout": "Allenamento Ad-hoc",
    "resumeButton": "RIPRENDI ALLENAMENTO",
    "detailsButton": "DETTAGLI",
    "discardButton": "SCARTA",
    "discardTitle": "Scartare l'allenamento in pausa?",
    "discardMessage": "Sei sicuro di voler scartare questa sessione di allenamento in pausa? L'azione non può essere annullata.",
    "summaryTitle": "In pausa: {{routineName}}",
    "summaryMessage": "Hai eseguito {{exercisesDone}} di {{exercisesAvailable}} esercizi, con {{setsDone}} set registrati{{targetSetsInfo}}. Tempo trascorso: {{timeElapsed}}. Riprendi l'allenamento per continuare.",
    "noPausedWorkoutFound": "Nessun allenamento in pausa trovato da riprendere",
    "sessionDiscarded": "Sessione di allenamento in pausa scartata.",
    "status": "Il tuo allenamento è in pausa"
  },
  "quickActions": {
    "startNewSessionTitle": "Inizia una nuova sessione",
    "startNewSessionDescription": "Inizia una sessione da zero e definiscila mentre ti alleni",
    "logActivityTitle": "Registra un'Attività",
    "logActivityDescription": "Registra altre attività come trekking, calcio o yoga",
    "myRoutinesTitle": "Le mie schede",
    "myRoutinesDescription": "Visualizza, crea o modifica le tue schede di allenamento",
    "trainingProgramsTitle": "Programmi di Allenamento",
    "trainingProgramsDescription": "Gestisci le tue schede di allenamento a lungo termine",
    "workoutHistoryTitle": "Storico Allenamenti",
    "workoutHistoryDescription": "Rivedi i tuoi allenamenti passati e i tuoi progressi",
    "profileAndSettingsTitle": "Profilo e Impostazioni",
    "profileAndSettingsDescription": "Gestisci i tuoi dati e le preferenze dell'app",
    "personalGymTitle": "La Mia Attrezzatura",
    "personalGymDescription": "Gestisci gli attrezzi e gli accessori disponibili per i tuoi allenamenti",
    "weightToolkitTitle": "Toolkit Pesi",
    "weightToolkitDescription": "Un toolkit completo per il sollevamento. Calcola dischi, percentuali, 1RM, RPE e punteggi ufficiali."
  },
  "settings": {
    "title": "Profilo & Impostazioni",
    "subscription": {
      "title": "Stato Abbonamento",
      "premiumMember": "Membro Premium",
      "freeTier": "Versione Gratuita",
      "allFeaturesUnlocked": "Tutte le funzionalità sbloccate!",
      "upgradeMessage": "Passa a Premium per sbloccare tutte le funzionalità.",
      "manageButton": "Gestisci",
      "upgradeButton": "AGGIORNA"
    },
    "userProfile": {
      "title": "Profilo Utente",
      "usernameLabel": "Nome Utente",
      "usernamePlaceholder": "Il tuo nome visualizzato",
      "genderLabel": "Sesso",
      "genderPlaceholder": "Seleziona sesso...",
      "ageLabel": "Età",
      "agePlaceholder": "Anni",
      "genders": {
        "male": "Uomo",
        "female": "Donna",
        "other": "Altro",
        "preferNotToSay": "Preferisco non specificare"
      }
    },
    "measurements": {
      "title": "Misure",
      "heightLabel": "Altezza ({{unit}})",
      "weightLabel": "Peso ({{unit}})",
      "chestLabel": "Petto ({{unit}})",
      "neckLabel": "Collo ({{unit}})",
      "waistLabel": "Vita ({{unit}})",
      "hipsLabel": "Fianchi ({{unit}})",
      "rightArmLabel": "Braccio Dx ({{unit}})",
      "saveButton": "SALVA MISURE",
      "historyButton": "CRONOLOGIA MISURE"
    },
    "goals": {
      "title": "Obiettivi Misure",
      "targetWeightLabel": "Peso Target ({{unit}})",
      "targetWaistLabel": "Vita Target ({{unit}})"
    },
    "player": {
      "title": "Impostazioni Player Allenamento",
      "playerModeLabel": "Modalità Player",
      "playerModeDescription": "Scegli tra la modalità Compatta e Focus",
      "playerModeFocus": "Focus",
      "playerModeCompact": "Compatta",
      "weightIncrementLabel": "Incremento Peso",
      "weightIncrementDescription": "Passo predefinito per i pulsanti +/- del peso nel player (in {{unit}})",
      "weightIncrementError": "Deve essere un numero positivo (es. 2.5 o 5). Max 50.",
      "durationIncrementLabel": "Incremento Durata",
      "durationIncrementDescription": "La quantità per aumentare/diminuire il tempo (in secondi).",
      "durationIncrementError": "Inserisci un incremento di durata valido (es. 5).",
      "distanceIncrementLabel": "Incremento Distanza",
      "distanceIncrementDescription": "La quantità per aumentare/diminuire la distanza (in {{unit}}).",
      "distanceIncrementError": "Inserisci un incremento di distanza valido (es. 0.1).",
      "restIncrementLabel": "Incremento Riposo",
      "restIncrementDescription": "La quantità per aumentare/diminuire il tempo di riposo (in secondi).",
      "restIncrementError": "Inserisci un incremento di riposo valido (es. 10).",
      "countdownSoundLabel": "Suono Conto alla Rovescia",
      "countdownSoundDescription": "Riproduci un suono X secondi prima della fine di una serie a tempo",
      "countdownSoundSecondsLabel": "Inizia da (secondi)",
      "countdownSoundError": "Deve essere tra 1-20s.",
      "showMetricTarget": {
        "label": "Mostra Obiettivi Metriche",
        "description": "Se abilitato, il player mostrerà i valori target pianificati (es. 8-12 ripetizioni, 100kg) per ogni set."
      },
      "trueGymMode": {
        "label": "Modalità PALESTRA",
        "description": "Semplifica la schermata di esecuzione della scheda per mostrare soltanto le metriche essenziali (Peso/Ripetizioni per la forza, Durata per cardio).",
        "disabledTitle": "Cambio disabilitato",
        "disabledMessage": "Non è possibile cambiare la modalità finché c'è una scheda di allenamento in esecuzione. Terminala o scartala per poter modificare questa impostazione."
      }
    },
    "progressiveOverload": {
      "title": "Sovraccarico Progressivo",
      "enableLabel": "Abilita Progressione Automatica",
      "enableDescription": "Aumenta automaticamente peso o ripetizioni in base alla performance.",
      "strategyLabel": "Strategia di Progressione",
      "strategyDescription": "Scegli cosa aumentare quando raggiungi i tuoi obiettivi.",
      "strategyError": "Seleziona almeno una strategia.",
      "weightIncrementLabel": "Incremento Peso ({{unit}})",
      "weightIncrementPlaceholder": "es. 2.5",
      "weightIncrementError": "Deve essere un numero positivo.",
      "repsIncrementLabel": "Incremento Ripetizioni",
      "repsIncrementPlaceholder": "es. 1",
      "repsIncrementError": "Deve essere un numero intero (es. 1, 2).",
      "distanceIncrementLabel": "Incremento Distanza ({{unit}})",
      "distanceIncrementPlaceholder": "es. 0.25",
      "distanceIncrementError": "Deve essere un numero positivo.",
      "durationIncrementLabel": "Incremento Durata (secondi)",
      "durationIncrementPlaceholder": "es. 5",
      "durationIncrementError": "Deve essere un numero intero (es. 5, 10).",
      "sessionsToIncrementLabel": "Applica dopo # sessioni completate",
      "sessionsToIncrementDescription": "Aumenta dopo aver completato con successo questo numero di allenamenti per un esercizio.",
      "sessionsToIncrementError": "Deve essere almeno 1 sessione.",
      "strategies": {
        "increaseWeight": "Aumenta Peso",
        "increaseReps": "Aumenta Ripetizioni",
        "increaseDistance": "Aumenta Distanza",
        "increaseDuration": "Aumenta Durata"
      }
    },
    "dataManagement": {
      "title": "Gestione Dati",
      "exportTitle": "Backup dei tuoi dati",
      "exportDescription": "Salva tutti i tuoi dati in un file JSON.",
      "exportButton": "ESPORTA DATI",
      "importTitle": "Ripristino dei tuoi dati",
      "importDescription": "Importa da un file di backup JSON.",
      "syncTitle": "Dati e Storico",
      "syncDescription": "Ricalcola statistiche e record.",
      "syncButton": "SINCRONIZZA CRONOLOGIA",
      "resetTitle": "Azzera Tutti i Dati",
      "resetDescription": "Questa azione non può essere annullata.",
      "resetButton": "CANCELLA TUTTI I DATI",
      "syncTooltip": "Questa operazione analizzerà tutti gli allenamenti per aggiornare la data di \"Ultimo Utilizzo\" di ogni esercizio. Eseguila se le date non sembrano sincronizzate dopo un'importazione."
    },
    "personalGym": {
      "title": "La Mia Attrezzatura",
      "description": "Visualizza la tua attrezzatura",
      "button": "LA MIA ATTREZZATURA"
    },
    "exerciseLibrary": {
      "title": "Libreria Esercizi",
      "description": "Visualizza tutti gli esercizi disponibili e aggiungi i tuoi",
      "button": "ESERCIZI"
    },
    "achievements": {
      "title": "I Tuoi Record",
      "description": "Visualizza tutti i tuoi record personali (PB)",
      "button": "VEDI I PB"
    },
    "general": {
      "title": "Generali e Aspetto",
      "language": "Lingua",
      "languageDescription": "Scegli la lingua di visualizzazione dell'app.",
      "weightUnits": "Unità di Peso",
      "measureUnits": "Unità di Misura",
      "distanceUnits": "Unità di Distanza",
      "bodyWeightUnits": "Peso Corporeo",
      "bodyMeasureUnits": "Misure Corporee",
      "darkMode": "Modalità Scura",
      "wipMessage": "Messaggio WIP",
      "menuMode": "Modalità Menu",
      "menuModes": {
        "dropdown": "Tendina",
        "compact": "Compatto",
        "modal": "Modale"
      }
    },
    "languageSelector": {
      "english": "Inglese",
      "spanish": "Spagnolo",
      "italian": "Italiano",
      "german": "Tedesco",
      "french": "Francese",
      "russian": "Russo",
      "japanese": "Giapponese",
      "chinese": "Cinese",
      "portuguese": "Portoghese",
      "arabic": "Arabo"
    }
  },
  "common": {
    "on": "On",
    "off": "Off",
    "premium": "PREMIUM",
    "error": "Errore",
    "warning": "ATTENZIONE",
    "info": "Info",
    "cancel": "Annulla",
    "cancelled": "Annullato",
    "discard": "Scarta"
  },
  "toasts": {
    "statusUpdated": "Stato Aggiornato",
    "thankYou": "Grazie!",
    "upgradeSuccess": "Ora sei un utente {{status}}!",
    "upgradeGratitude": "Grazie per supportare l'app! Tutte le funzionalità premium sono ora sbloccate.",
    "measurementsSaved": "Cronologia misure aggiornata",
    "profileSaved": "Profilo salvato automaticamente",
    "goalsSaved": "Obiettivi salvati automaticamente",
    "appSettingsSaved": "Impostazioni app salvate automaticamente",
    "progressiveOverloadSaved": "Impostazioni di Sovraccarico Progressivo salvate",
    "exportInitiated": "Esportazione dati avviata",
    "importSuccess": "Dati importati con successo!",
    "importComplete": "Importazione Completata",
    "importCancelled": "Importazione dati annullata",
    "languageSet": "Lingua impostata su {{language}}",
    "routinesDisabledOnImport": "L'importazione ha rilevato {{count}} routine abilitate. Gli utenti gratuiti possono avere solo 4 routine abilitate. Tutte le routine importate sono state disabilitate. Puoi abilitarle dopo l'aggiornamento a Premium.",
    "routinesDisabledTitle": "Routine Disabilitate",
    "trueGymModeNoMetrics": "Non possono essere aggiunte altre metriche nella modalità 'PALESTRA'."
  },
  "alerts": {
    "playerModeChangeDisabledTitle": "Azione Disabilitata",
    "playerModeChangeDisabledMessage": "Non è possibile cambiare la modalità del player durante una sessione di allenamento. Completa o scarta prima l'allenamento in corso.",
    "invalidFields": "Compila correttamente tutti i campi richiesti: almeno età, altezza e peso devono essere inseriti.",
    "invalidFileType": "Tipo di file non valido. Seleziona un file JSON.",
    "invalidBackupFormat": "Formato del file di backup non valido. Previsto un oggetto.",
    "backupVersionTooNew": "La versione del backup {{version}} è più recente della versione supportata dall'app {{appVersion}}. Aggiorna l'applicazione.",
    "importWarning": "L'importazione dei dati tenterà di UNIRE i dati attuali con quelli IMPORTATI. Sei sicuro di voler procedere?",
    "errorProcessingFile": "Errore durante l'elaborazione del file di backup. Assicurati che sia un JSON valido.",
    "errorReadingFile": "Errore durante la lettura del file.",
    "clearAllDataWarningTitle": "ATTENZIONE",
    "clearAllDataWarningMessage": "Questo eliminerà TUTTI i tuoi dati di allenamento, profilo e impostazioni. L'azione non può essere annullata. Sei sicuro?",
    "clearAllDataConfirmationTitle": "Conferma Eliminazione Dati",
    "clearAllDataConfirmationMessage": "Per confermare, digita \"DELETE\" nel campo sottostante. Questo eliminerà TUTTI i tuoi dati di allenamento, profilo e impostazioni. L'azione non può essere annullata.",
    "clearAllDataConfirmationPlaceholder": "Scrivi DELETE per confermare",
    "clearAllDataButton": "CANCELLA TUTTI I DATI",
    "clearAllDataCancelledMessage": "Cancellazione dati annullata. Nessuna modifica apportata.",
    "clearAllDataSuccessMessage": "Tutti i dati dell'applicazione sono stati cancellati",
    "syncHistoryTitle": "Sincronizza Cronologia Esercizi",
    "syncFullHistoryTitle": "Sincronizzazione Completa",
    "syncFullHistoryMessage": "Questa operazione analizzerà tutti i tuoi allenamenti per aggiornare la data di \"Ultimo Utilizzo\" per ogni esercizio E la data di \"Ultima Esecuzione\" per ogni routine. Potrebbe richiedere qualche istante. Procedere?"
  },
  "spinners": {
    "exporting": "Esportazione dati in corso...",
    "importing": "Importazione dati in corso..."
  },
  "todaysWorkout": {
    "previousDay": "Giorno Precedente",
    "nextDay": "Giorno Successivo",
    "started": "Iniziato",
    "jumpToToday": "Vai a Oggi",
    "checkingSchedule": "Controllo il tuo programma...",
    "scheduled": "Previsto",
    "loggedUnscheduled": "Registrato (Non previsto)",
    "program": "Programma",
    "currentWeek": "Settimana Corrente",
    "workoutCompleted": "Allenamento Completato!",
    "details": "DETTAGLI",
    "sessionSkipped": "Sessione Saltata",
    "logIt": "Registralo",
    "ifYouHavent": ", se non l'hai già fatto",
    "start": "INIZIA",
    "restDay": "Giorno di Riposo",
    "noWorkoutPlanned": "Nessun allenamento previsto dal tuo programma per oggi",
    "loggedToday": "Registrati oggi",
    "loggedOnThisDay": "Registrati in questo giorno",
    "feelFreeTo": "Sentiti libero di ",
    "pickAnotherRoutine": "scegliere un'altra scheda",
    "ifYouPrefer": ", se preferisci",
    "orPickOne": "Oppure, scegline una qui sotto",
    "pickOne": "Scegline una qui sotto",
    "estimatedTime": "Stima: ~{{duration}} min",
    "latest": "Recente: ",
    "noRoutinesAvailable": "Nessuna scheda disponibile",
    "noProgramActive": "Nessun Programma Attivo",
    "activateProgramPrompt": "Attiva un programma per vedere la tua pianificazione futura",
    "managePrograms": "GESTISCI PROGRAMMI",
    "noWorkoutsLogged": "Nessun allenamento ancora registrato",
    "youCan": "Puoi ",
    "setActiveProgram": "impostare un programma attivo",
    "or": " o ",
    "browseRoutines": "sfogliare le schede disponibili",
    "viewProgramDetailsTooltip": "Clicca per andare ai dettagli del programma"
  },
  "routineList": {
    "title": "Le mie schede",
    "toggleFilters": "Mostra/Nascondi Filtri",
    "filters": {
      "title": "Filtra Schede",
      "searchLabel": "Cerca Nome/Descr.",
      "searchPlaceholder": "Inserisci nome o descrizione della scheda...",
      "goalLabel": "Obiettivo",
      "anyGoal": "Qualsiasi Obiettivo",
      "muscleLabel": "Muscolo Target",
      "anyMuscle": "Qualsiasi Gruppo Muscolare",
      "durationLabel": "Durata Max: {{duration}} min",
      "hiddenLabel": "Schede nascoste",
      "showHidden": "Mostra Schede Nascoste",
      "hideHidden": "Nascondi Schede Nascoste",
      "favouriteLabel": "Schede preferite",
      "onlyFavourite": "Solo Schede Preferite",
      "normalFavourite": "Tutte le schede",
      "colorLabel": "Colore scheda",
      "anyColor": "Qualsiasi Colore",
      "equipmentLabel": "Attrezzatura",
      "clearButton": "PULISCI FILTRI",
      "showingResult": "Mostrando {{count}} di {{total}} schede",
      "allCategories": "Tutte le Categorie"
    },
    "card": {
      "goal": "Obiettivo",
      "category": "Categoria",
      "muscles": "Muscoli",
      "lastPerformed": "Ultima volta",
      "notPerformed": "Mai eseguita",
      "estimatedDuration": "Durata stimata",
      "lastDuration": "Ultima durata",
      "hidden": "Nascosta",
      "favourite": "Preferita",
      "favouriteTooltip": "Clicca per filtrare i preferiti. Pressione lunga per rimuovere dai preferiti."
    },
    "noRoutines": {
      "noMatchTitle": "Nessuna Scheda Corrisponde ai Filtri",
      "noRoutinesTitle": "Ancora Nessuna Scheda!",
      "noMatchMessage": "Prova a modificare i filtri.",
      "noRoutinesMessage": "Inizia creando la tua prima scheda di allenamento.",
      "createFirstButton": "CREA LA TUA PRIMA SCHEDA"
    },
    "loading": "Caricamento schede...",
    "fab": {
      "create": "CREA NUOVA SCHEDA",
      "start": "INIZIA NUOVA SESSIONE (SCHEDA VUOTA)",
      "generate": "GENERA SCHEDA"
    },
    "toasts": {
      "showingHidden": "Mostrando le schede nascoste",
      "hidingHidden": "Nascondendo le schede nascoste",
      "showingOnlyFavourites": "Mostrando solo le schede preferite",
      "showingAllRoutines": "Mostrando tutte le schede",
      "filterUpdate": "Filtri Aggiornati",
      "routineNotFound": "Scheda non trovata",
      "routineDeleted": "Scheda \"{{name}}\" eliminata con successo.",
      "routineCloned": "Scheda \"{{name}}\" clonata con successo.",
      "colorUpdated": "Colore aggiornato per \"{{name}}\"",
      "unhidden": "{{name}} non è più nascosta",
      "addedToFavourites": "Scheda \"{{name}}\" aggiunta ai preferiti",
      "removedFromFavourites": "Scheda \"{{name}}\" rimossa dai preferiti",
      "generationFailed": "Impossibile generare un allenamento con i criteri selezionati. Riprova.",
      "generationFailedTitle": "Generazione Fallita",
      "retryFailed": "Impossibile generare un nuovo allenamento. Prova a modificare le opzioni.",
      "filteredByMuscle": "Schede filtrate per gruppo muscolare '{{muscle}}'",
      "filteredByGoal": "Schede filtrate per obiettivo '{{goal}}'"
    },
    "alerts": {
      "editRunningTitle": "Info",
      "editRunningMessage": "Non è possibile modificare una scheda in esecuzione. Completala o scartala prima di procedere.",
      "deleteTitle": "Elimina Scheda",
      "deleteMessage": "Sei sicuro di voler eliminare la scheda \"{{name}}\"?",
      "deleteWithLogs": "Questo eliminerà anche {{count}} registrazioni di allenamenti associati.",
      "deleteWithPrograms": "Questo eliminerà anche le voci in {{count}} programmi associati.",
      "deleteWithOneProgram": "Questo eliminerà anche le voci nel programma associato '{{name}}'.",
      "cannotBeUndone": "Questa azione non può essere annullata.",
      "deleteButton": "Elimina",
      "pausedWorkoutTitle": "Allenamento in Corso",
      "pausedWorkoutMessage": "Hai un allenamento in pausa (\"{{name}}\" del {{date}}). Cosa vorresti fare?",
      "resumeButton": "Riprendi: {{name}}",
      "discardAndStart": "Scarta e Inizia Nuovo",
      "unhideTitle": "Mostra scheda",
      "unhideMessage": "Vuoi mostrare la scheda {{name}}?",
      "unmarkButton": "Rimuovi",
      "unmarkFavouriteTitle": "Rimuovi scheda dai preferiti",
      "unmarkFavouriteMessage": "Vuoi rimuovere {{name}} dai preferiti?",
      "selectColorTitle": "Seleziona un Colore per \"{{name}}\"",
      "clearColorButton": "Rimuovi Colore"
    },
    "wip": {
      "startTracking": "INIZIA TRACCIAMENTO (SPERIMENTALE)"
    }
  },
  "historyList": {
    "title": "Storico",
    "toggleFilters": "Mostra/Nascondi Filtri",
    "view": {
      "list": "ELENCO",
      "calendar": "CALENDARIO"
    },
    "filters": {
      "title": "Filtra Storico",
      "fromDate": "Dal",
      "toDate": "Al",
      "routineName": "Nome Scheda",
      "routinePlaceholder": "Cerca nome scheda...",
      "exercise": "Esercizio Eseguito",
      "anyExercise": "Qualsiasi Esercizio",
      "program": "Programma",
      "anyProgram": "Qualsiasi Programma",
      "cardColor": "Colore Scheda",
      "anyColor": "Qualsiasi Colore",
      "clearButton": "PULISCI FILTRI",
      "showingResult": "Mostrando {{count}} di {{total}} voci"
    },
    "card": {
      "adHocWorkout": "Allenamento non programmato",
      "program": "Programma",
      "date": "Data",
      "duration": "Durata",
      "exercises": "Es",
      "pbs": "Record",
      "details": "DETTAGLI",
      "location": "Luogo",
      "distance": "Distanza",
      "notes": "Note:"
    },
    "noResults": {
      "noMatchTitle": "Nessuna Voce Corrisponde ai Tuoi Filtri",
      "noMatchMessage": "Prova a modificare i filtri o visualizza tutte le voci reimpostandoli",
      "noDataMessage": "Non ci sono ancora dati qui. È ora di muoversi!"
    },
    "loading": {
      "history": "Caricamento cronologia...",
      "moreMonths": "Caricamento altri mesi...",
      "srLoading": "Caricamento..."
    },
    "calendar": {
      "today": "(Oggi)"
    },
    "fab": {
      "logWorkout": "REGISTRA ALLENAMENTO PASSATO",
      "logActivity": "REGISTRA ATTIVITÀ PASSATA"
    },
    "toasts": {
      "filteredByProgram": "Mostrando registrazioni filtrate per programma di allenamento",
      "filteredByRoutine": "Mostrando registrazioni filtrate per nome scheda",
      "logDeleted": "Registrazione allenamento eliminata con successo",
      "logDeleteFailed": "Impossibile eliminare la registrazione dell'allenamento",
      "pausedDiscarded": "Sessione di allenamento in pausa scartata.",
      "noLogsOnDay": "Nessuna attività registrata in questo giorno"
    },
    "alerts": {
      "noRoutineTitle": "Nessuna scheda per questa registrazione",
      "noRoutineMessage": "Non c'è nessuna scheda associata a questa registrazione: vuoi crearne una? Se sì, ricorda di collegarla a questa registrazione una volta creata",
      "deleteLogTitle": "Elimina Registrazione Allenamento",
      "deleteLogMessage": "Sei sicuro di voler eliminare questa registrazione? L'azione non può essere annullata",
      "deleteActivityTitle": "Eliminare Registrazione Attività?",
      "deleteActivityMessage": "Sei sicuro di voler eliminare la registrazione per \"{{name}}\"? L'azione non può essere annullata.",
      "deleteButton": "Elimina",
      "pausedWorkoutTitle": "Trovato Allenamento in Sospeso",
      "pausedWorkoutMessage": "C'è un allenamento in sospeso: vuoi scartare questa sessione in pausa e registrarne una nuova? L'azione non può essere annullata.",
      "discardButton": "Scarta"
    },
    "wip": {
      "startTracking": "INIZIA TRACCIAMENTO (SPERIMENTALE)"
    }
  },
  "trainingPrograms": {
    "title": "Programmi",
    "toggleFilters": "Mostra/Nascondi Filtri",
    "view": {
      "myPrograms": "I MIEI PROGRAMMI",
      "calendar": "CALENDARIO"
    },
    "filters": {
      "title": "Filtra Programmi",
      "searchLabel": "Cerca Nome",
      "searchPlaceholder": "Inserisci nome programma...",
      "cycleTypeLabel": "Tipo di Ciclo",
      "allCycleTypes": "Tutti i Tipi di Ciclo",
      "weekly": "Settimanale",
      "fixedCycle": "Ciclo a Durata Fissa",
      "programTypeLabel": "Tipo di Programma",
      "allProgramTypes": "Tutti i Tipi di Programma",
      "cycled": "Ciclico",
      "linear": "Lineare",
      "goalLabel": "Obiettivo Generale",
      "anyGoal": "Qualsiasi Obiettivo",
      "muscleLabel": "Muscolo Target",
      "anyMuscle": "Qualsiasi Gruppo Muscolare",
      "clearButton": "PULISCI FILTRI",
      "showingResult": "Mostrando {{count}} programmi",
      "showingResultOf": "Mostrando {{count}} di {{total}} programmi"
    },
    "card": {
      "active": "Attivo",
      "schedule": "Programmazione",
      "days": "{{count}} giorno",
      "days_plural": "{{count}} giorni",
      "avgDaysPerWeek": "Media {{count}} giorni/settimana",
      "started": "Iniziato il",
      "lastScheduling": "Ultima programmazione",
      "goals": "Obiettivi",
      "iteration": "Iterazione",
      "currentWeek": "Settimana Corrente:"
    },
    "noPrograms": {
      "noMatchTitle": "Nessun Programma Corrisponde ai Filtri",
      "noProgramsTitle": "Ancora Nessun Programma di Allenamento!",
      "noMatchMessage": "Prova a modificare i filtri.",
      "noProgramsMessage": "Crea un programma strutturato per seguire le tue schede.",
      "createFirstButton": "CREA IL TUO PRIMO PROGRAMMA"
    },
    "calendar": {
      "noActiveProgramTitle": "Nessun Programma Attivo",
      "selectProgramTitle": "Seleziona un Programma",
      "noActiveProgramMessage": "Attiva un programma per vederne la pianificazione.",
      "selectProgramMessage": "Scegli un programma attivo per visualizzarne il calendario.",
      "goToPrograms": "Vai ai Miei Programmi",
      "loadingMonths": "Caricamento altri mesi...",
      "today": "(Oggi)",
      "notScheduled": "Non Pianificato",
      "sessionsLogged": "({{count}} sessioni registrate)",
      "programNote": "Nota del Programma",
      "suggestedTime": "Orario Suggerito",
      "loggedSessions": "Sessione/i Registrata/e",
      "loggedAt": "Registrato: {{time}} ({{duration}} min)",
      "viewButton": "VEDI",
      "startButton": "INIZIA",
      "notLogged": "NON REGISTRATO",
      "logPastButton": "REGISTRA PASSATO",
      "allLogsButton": "TUTTE LE REGISTRAZIONI DI QUESTO PROGRAMMA",
      "restDay": "È un giorno di riposo!",
      "wasRestDay": "Era un giorno di riposo!"
    },
    "loading": "Caricamento programmi...",
    "fab": {
      "create": "NUOVO PROGRAMMA"
    },
    "toasts": {
      "programActivated": "Programma attivato",
      "statusUpdateFailed": "Aggiornamento stato programma fallito",
      "finishFailed": "Impossibile completare il programma",
      "deactivateFailed": "Disattivazione fallita",
      "setActiveFailed": "Impossibile impostare il programma come attivo",
      "logFailed": "Impossibile registrare la sessione: nessun programma attivo in visualizzazione.",
      "cloneSuccess": "Programma \"{{name}}\" clonato con successo.",
      "cloneFailed": "Clonazione programma fallita"
    },
    "alerts": {
      "deleting": "Eliminazione programma...",
      "updating": "Aggiornamento programma...",
      "completing": "Completamento programma...",
      "deactivating": "Disattivazione programma...",
      "settingActive": "Impostazione programma attivo...",
      "programActiveTitle": "Il programma è attualmente attivo.",
      "programActiveMessage": "Cosa vorresti fare?",
      "deactivate": "Disattiva",
      "complete": "Completa",
      "finishTitle": "Completa Programma",
      "finishMessage": "Sei sicuro di voler contrassegnare questo programma come completato?",
      "finishButton": "Completa Programma",
      "selectProgramTitle": "Seleziona Programma",
      "selectProgramMessage": "Scegli un programma da visualizzare nel calendario."
    },
    "actions": {
      "view": "VEDI",
      "edit": "MODIFICA",
      "delete": "ELIMINA",
      "activate": "ATTIVA",
      "deactivate": "DISATTIVA",
      "finish": "COMPLETA",
      "history": "REGISTRO"
    }
  },
  "statsDashboard": {
    "title": "Le Mie Statistiche",
    "personalBests": "Record Personali",
    "toggleFilters": "Mostra/Nascondi Filtri Data",
    "filters": {
      "title": "Filtra Statistiche per Data",
      "from": "Dal",
      "to": "Al",
      "reset": "RESETTA",
      "dateOrderError": "'Data Inizio' non può essere successiva a 'Data Fine'. Filtri non applicati"
    },
    "cards": {
      "workouts": "Allenamenti",
      "period": "(Periodo)",
      "totalVolume": "Volume Totale",
      "currentStreak": "Serie Attuale",
      "week": "settimana",
      "weeks": "settimane",
      "noCurrentStreak": "Nessuna serie attuale",
      "longestStreak": "Serie più Lunga",
      "from": "Dal",
      "to": "Al",
      "noWorkoutsYet": "Nessun allenamento ancora registrato"
    },
    "charts": {
      "volumeByMuscle": "Volume per Gruppo Muscolare",
      "weeklyVolume": "Andamento Volume Settimanale",
      "noData": "Dati insufficienti per questo grafico.",
      "timelineRequirement": "La vista cronologica richiede almeno due settimane di dati.",
      "yAxisVolume": "Volume Totale ({{unit}})",
      "xAxisMuscle": "Gruppo Muscolare",
      "xAxisWeek": "Settimana",
      "avgLine": "Media: {{value}}"
    },
    "tables": {
      "weeklySummaryTitle": "Riepilogo Settimanale",
      "weekHeader": "Settimana",
      "workoutsHeader": "Allenamenti",
      "volumeHeader": "Volume Totale ({{unit}})",
      "noWeeklyData": "Nessun dato settimanale da mostrare per questo periodo",
      "muscleGroupTitle": "Volume per Gruppo Muscolare",
      "muscleGroupHeader": "Gruppo Muscolare",
      "noMuscleData": "Nessun dato sulla performance dei gruppi muscolari da mostrare per questo periodo"
    },
    "noData": {
      "inPeriodTitle": "Nessun Dato di Allenamento nel Periodo Selezionato",
      "inPeriodMessage": "Prova a modificare l'intervallo di date o resetta i filtri per visualizzare le statistiche di sempre",
      "overallTitle": "Nessun Dato per le Statistiche",
      "overallMessage": "Completa qualche allenamento per vedere qui le tue statistiche",
      "browseWorkouts": "allenamenti"
    }
  },
  "personalBests": {
    "title": "Record Personali",
    "toggleFilters": "Mostra/Nascondi Filtri",
    "filters": {
      "title": "Filtra Record",
      "byNameLabel": "Filtra per Nome Esercizio",
      "byNamePlaceholder": "es., Panca Piana",
      "byTypeLabel": "Filtra per Tipo di Record",
      "allTypes": "Tutti i Tipi di Record",
      "byCategoryLabel": "Filtra per Categoria",
      "allCategories": "Tutte le Categorie",
      "clearButton": "PULISCI FILTRI",
      "recalculateButton": "RICALCOLA",
      "recalculateTooltip": "Ricalcola tutti i Record Personali dalla tua cronologia allenamenti",
      "resetButton": "AZZERA RECORD",
      "resetTooltip": "Azzera tutti i Record",
      "showingResult": "Mostrando {{count}} Record",
      "showingResultOf": "Mostrando {{count}} di {{total}} Record",
      "sortByLabel": "Ordina per",
      "sort": {
        "latest": "Più recente",
        "exerciseName": "Nome dell'esercizio (A-Z)",
        "pbType": "Tipo di record"
      }
    },
    "card": {
      "previous": "Prec",
      "viewLog": "VEDI LOG",
      "trend": "ANDAMENTO",
      "showTrendTooltip": "Mostra l'andamento per questo Record"
    },
    "noPBs": {
      "noMatchTitle": "Nessun Record Personale Corrisponde ai Tuoi Filtri",
      "noPBsTitle": "Ancora Nessun Record Personale!",
      "noMatchMessage": "Prova a modificare i criteri di filtro o ",
      "resetFiltersLink": "resetta tutti i filtri",
      "noPBsMessage": "Continua a registrare i tuoi allenamenti per tracciare i tuoi progressi e successi qui",
      "recalculatePrompt": "Prova a pulire i filtri, o magari ",
      "recalculateLink": "ricalcola i record",
      "recalculateSuggestion": " se hai importato dati di recente."
    },
    "backToTop": "Torna su",
    "toasts": {
      "logNotFound": "Impossibile trovare la registrazione dell'allenamento associata a questo record. È possibile che la sessione di allenamento correlata sia stata rimossa.",
      "navigationError": "Errore di Navigazione",
      "recalcError": "Si è verificato un errore durante il ricalcolo dei record personali.",
      "resetError": "Si è verificato un errore durante il tentativo di azzerare i record personali.",
      "trendError": "Impossibile mostrare l'andamento: ID esercizio o tipo di record mancante."
    },
    "units": {
      "reps": "rep",
      "seconds": "s"
    }
  },
  "dates": {
    "months": {
      "january": "Gennaio",
      "february": "Febbraio",
      "march": "Marzo",
      "april": "Aprile",
      "may": "Maggio",
      "june": "Giugno",
      "july": "Luglio",
      "august": "Agosto",
      "september": "Settembre",
      "october": "Ottobre",
      "november": "Novembre",
      "december": "Dicembre"
    },
    "monthsShort": {
      "jan": "Gen",
      "feb": "Feb",
      "mar": "Mar",
      "apr": "Apr",
      "may": "Mag",
      "jun": "Giu",
      "jul": "Lug",
      "aug": "Ago",
      "sep": "Set",
      "oct": "Ott",
      "nov": "Nov",
      "dec": "Dic"
    },
    "days": {
      "sunday": "Domenica",
      "monday": "Lunedì",
      "tuesday": "Martedì",
      "wednesday": "Mercoledì",
      "thursday": "Giovedì",
      "friday": "Venerdì",
      "saturday": "Sabato"
    },
    "daysShort": {
      "sun": "Dom",
      "mon": "Lun",
      "tue": "Mar",
      "wed": "Mer",
      "thu": "Gio",
      "fri": "Ven",
      "sat": "Sab"
    }
  },
  "compactPlayer": {
    "warmupSet": "Serie di riscaldamento",
    "completedSet": "SERIE COMPLETATA",
    "completeSet": "COMPLETA SERIE",
    "takeABreak": "Prenditi una pausa",
    "manualRest": "Pausa",
    "defaultWorkoutName": "Allenamento",
    "paused": "[IN PAUSA]",
    "overallProgress": "Progresso totale",
    "emom": "EMOM",
    "superset": "SUPERSET",
    "rounds": "Turno",
    "sets": "Serie",
    "notesPlaceholder": "Note per questo esercizio...",
    "toggleNotes": "Mostra/Nascondi note esercizio",
    "logPerformance": "Registra performance",
    "loggedPerformance": "Performance registrata",
    "markAsUndone": "Segna come non fatto per modificare",
    "addMetric": "Aggiungi Metrica",
    "weightLabel": "Peso ({{unit}})",
    "repsLabel": "Rep",
    "distanceLabel": "Distanza",
    "timeLabel": "Durata",
    "tempoLabel": "Tempo",
    "timePlaceholder": "mm:ss",
    "setNotesPlaceholder": "Note per questa serie...",
    "roundNotesPlaceholder": "Note per questo turno...",
    "setLabel": "Serie",
    "roundLabel": "Turno",
    "removeLastSet": "Rimuovi Ultima Serie",
    "addSet": "Aggiungi Serie",
    "roundHeader": "Turno {{number}}",
    "nextUp": "Prossimo",
    "pending": "In attesa",
    "loading": "Caricamento allenamento...",
    "errorLoading": "Errore nel Caricamento dell'Allenamento",
    "workoutStarted": "Allenamento da iniziare",
    "workoutEnded": "Allenamento Terminato",
    "workoutComplete": "Allenamento Completato!",
    "noSetsLogged": "Nessuna serie ancora registrata",
    "allSetsDone": "Tutte le serie previste sono completate. Ottimo lavoro!",
    "addExercise": "AGGIUNGI ESERCIZIO",
    "finish": "TERMINA",
    "addExerciseTitle": "SELEZIONA UN ESERCIZIO DALLA LISTA",
    "switchExerciseTitle": "CAMBIA ESERCIZIO",
    "similarExercisesTitle": "ESERCIZI SIMILI",
    "searchPlaceholder": "Cerca un sostituto...",
    "rest": "Recupero",
    "workoutCompleteRest": "Allenamento Completato!",
    "insights": {
      "title": "Statistiche Performance",
      "completedSets": "Serie Completate in questa Sessione ({{count}})",
      "noSetsCompleted": "Nessuna serie ancora completata per questo esercizio in questo allenamento.",
      "lastPerformance": "Ultima Performance ({{date}})",
      "noPreviousPerformance": "Nessuna performance precedente registrata per questo esercizio.",
      "personalBests": "Record Personali",
      "noPBs": "Nessun record personale ancora registrato per questo esercizio.",
      "onDate": "il {{date}}",
      "done": "FATTO"
    },
    "toasts": {
      "intensityAdjusted": "L'intensità della scheda sarà modificata del {{percent}}%",
      "intensityAdjustedTitle": "Intensità Modificata",
      "workoutPaused": "Allenamento in Pausa",
      "workoutResumed": "Allenamento Ripreso",
      "pausedDiscarded": "Sessione in pausa scartata",
      "info": "Info",
      "warmupAdded": "Serie di riscaldamento aggiunta a {{name}}",
      "cannotAddWarmup": "Impossibile aggiungere un turno di riscaldamento a un superset.",
      "roundAdded": "Turno aggiunto a {{type}}",
      "setAdded": "Serie aggiunta a {{name}}",
      "roundRemoved": "Turno {{number}} rimosso dal superset.",
      "setRemoved": "Serie rimossa da {{name}}",
      "supersetRemoved": "Superset rimosso",
      "exerciseRemoved": "{{name}} rimosso",
      "switchedExercise": "Sostituito {{oldName}} con {{newName}}",
      "noSimilar": "Nessun esercizio simile trovato.",
      "loadSimilarError": "Impossibile caricare esercizi simili.",
      "loadDetailsError": "Impossibile caricare i dettagli per l'esercizio corrente.",
      "loadInsightsError": "Impossibile caricare i dati sulla performance.",
      "sessionNotesUpdated": "Note della sessione aggiornate.",
      "timerReset": "Timer reimpostato con la nuova durata.",
      "setComplete": "Serie #{{number}} completa!",
      "emomRoundComplete": "Turno EMOM {{number}} Completato!",
      "noSetsLoggedError": "Nessuna serie registrata. Allenamento non salvato.",
      "finishCancelled": "Completamento allenamento annullato.",
      "newRoutineCreated": "Nuova scheda \"{{name}}\" creata.",
      "routineUpdated": "La scheda \"{{name}}\" è stata aggiornata.",
      "saveError": "Impossibile salvare: orario di inizio mancante.",
      "noFieldsToRemove": "Nessun campo può essere rimosso da questa serie.",
      "fieldAdded": "Campo {{field}} aggiunto alla serie.",
      "invalidValue": "Valore non valido inserito.",
      "fieldRemoved": "Campo '{{field}}' rimosso dalla serie #{{number}}."
    },
    "alerts": {
      "toughWorkoutTitle": "L'ultimo Allenamento è Stato Duro",
      "toughWorkoutMessage": "La tua ultima sessione è stata impegnativa. Vuoi ridurre automaticamente l'intensità per oggi?",
      "lightWorkoutTitle": "L'ultimo Allenamento è Stato Leggero",
      "lightWorkoutMessage": "La tua ultima sessione è stata leggera. Vuoi aumentare automaticamente l'intensità per oggi?",
      "adjustBy": "Modifica del %",
      "noThanks": "NO, GRAZIE",
      "pausedWorkoutTitle": "Riprendere Allenamento in Pausa?",
      "pausedWorkoutMessage": "Hai una sessione di allenamento in pausa. Vuoi riprenderla?",
      "resume": "Riprendi",
      "discard": "Scarta",
      "quitTitle": "Abbandonare l'Allenamento",
      "quitMessage": "Abbandonare l'allenamento? I progressi non salvati (se non in pausa) andranno persi",
      "removeLastRoundTitle": "Rimuovi Ultimo Turno",
      "removeLastRoundMessage": "Questo è l'ultimo turno del superset. Rimuovendolo eliminerai l'intero superset dall'allenamento. Continuare?",
      "removeSuperset": "Rimuovi Superset",
      "removeRoundTitle": "Rimuovi Turno",
      "removeRoundMessage": "Questo rimuoverà il Turno {{number}} da tutti gli esercizi in questo superset e cancellerà ogni dato registrato. Sei sicuro?",
      "removeSetTitle": "Rimuovi Serie",
      "removeSetMessage": "Sei sicuro di voler rimuovere la serie da {{name}}?",
      "removeLastSetMessage": "Questo rimuoverà anche l'esercizio dall'allenamento. Continuare?",
      "removeSupersetTitle": "Rimuovi Superset",
      "removeSupersetMessage": "Questo rimuoverà l'intero superset \"{{name}}\" e tutti i dati registrati per questa sessione. Sei sicuro?",
      "removeExerciseTitle": "Rimuovi Esercizio",
      "removeExerciseMessage": "Sei sicuro di voler rimuovere {{name}}?",
      "removeExerciseLoggedMessage": "Sei sicuro di voler rimuovere {{name}}? Tutti i dati registrati per questo esercizio in questa sessione andranno persi.",
      "sessionNotesTitle": "Note Sessione",
      "sessionNotesMessage": "Aggiungi o modifica note per l'intera sessione di allenamento.",
      "sessionNotesPlaceholder": "Inserisci le note qui",
      "saveNotes": "Salva Note",
      "finishEarlyTitle": "Terminare l'Allenamento in anticipo?",
      "finishEarlyMessageSimple": "Hai ancora {{details}}. Sei sicuro di voler terminare in anticipo?",
      "skippedDetailSimple": "{{count}} esercizio/i saltato/i",
      "incompleteDetailSimple": "{{count}} esercizio/i incompleto/i",
      "finishTitle": "Termina Allenamento",
      "finishMessage": "Sei sicuro di voler terminare e salvare questo allenamento?",
      "finishButton": "Termina",
      "routineChangedTitle": "Struttura Scheda Modificata",
      "routineChangedMessage": "Hai apportato delle modifiche alla scheda. Cosa vorresti fare?",
      "logOnly": "Registra Solo Questa Sessione",
      "updateOriginal": "Aggiorna la Scheda Originale",
      "saveAsNew": "Salva come Nuova Scheda",
      "newRoutineNameTitle": "Nome Nuova Scheda",
      "newRoutineNameMessage": "Inserisci un nome",
      "saveRoutine": "Salva Scheda",
      "saveAdHocTitle": "Salva come Nuova Scheda",
      "saveAdHocMessage": "Inserisci un nome per questa scheda di allenamento",
      "createAndLog": "Crea Scheda e Registra",
      "logWithoutSaving": "Registra Senza Salvare",
      "removeFieldTitle": "Rimuovi Campo dall'Esercizio",
      "removeFieldMessage": "Quale metrica vuoi rimuovere da questa serie di questo esercizio?",
      "addFieldTitle": "Aggiungi Campo alla Serie",
      "addFieldMessage": "Quale metrica vuoi aggiungere a tutte le serie di questo esercizio?",
      "setTargetTitle": "Imposta Target {{field}}",
      "setTargetMessage": "Inserisci il valore target che vuoi applicare alla serie corrente per questo esercizio.",
      "applyTarget": "Applica Target",
      "startRest": "Inizia pausa",
      "manualRestMessage": "Imposta i secondi di pausa",
      "manualRestTitle": "Timer pausa personalizzato",
      "chooseTimerMessage": "Scegli il tipo di timer",
      "chooseTimerTitle": "Tipo di timer"
    },
    "actions": {
      "pause": "PAUSA SESSIONE",
      "resume": "RIPRENDI SESSIONE",
      "notes": "NOTE SESSIONE",
      "addExercise": "AGGIUNGI ESERCIZIO",
      "toolkit": "TOOLKIT PESI",
      "quit": "ABBANDONA ALLENAMENTO",
      "countdown": "CONTO ALLA ROVESCIA",
      "stopwatch": "CRONOMETRO"
    }
  },
  "actionButtons": {
    "pause": "Pausa",
    "addExercise": "Aggiungi Esercizio",
    "jumpToExercise": "Vai all'esercizio",
    "switch": "Sostituisci",
    "sessionInsight": "Statistiche sessione",
    "exerciseInsights": "Statistiche esercizio",
    "exit": "Esci",
    "warmupSet": "Serie di riscaldamento",
    "skipSet": "Salta serie",
    "skipExercise": "Salta esercizio",
    "doLater": "Fai dopo",
    "finishEarly": "Termina in anticipo",
    "createSuperset": "Crea Superset",
    "addToSuperset": "Aggiungi a Superset",
    "removeFromSuperset": "Rimuovi da Superset",
    "removeExercise": "Rimuovi Esercizio",
    "removeSuperset": "Rimuovi Superset",
    "addSet": "Aggiungi Serie",
    "removeSet": "Rimuovi Serie",
    "addRound": "Aggiungi Turno",
    "removeRound": "Rimuovi Turno",
    "resume": "Riprendi",
    "sessionNotes": "Note sessione",
    "hide": "NASCONDI",
    "unhide": "MOSTRA",
    "markFavourite": "PREFERITO",
    "unmarkFavourite": "RIMUOVI",
    "logs": "STORICO",
    "view": "VEDI",
    "start": "INIZIA",
    "edit": "MODIFICA",
    "copy": "COPIA",
    "delete": "ELIMINA",
    "createRoutine": "CREA SCHEDA",
    "routine": "SCHEDA",
    "weightToolkit": "Toolkit Pesi",
    "color": "COLORE",
    "expand": "ESPANDI",
    "collapse": "RIDUCI",
    "ungroup": "SEPARA",
    "makeEmom": "RENDI EMOM",
    "timer": "TIMER"
  },
  "exerciseSelectionModal": {
    "filtersTitle": "Filtri e Ordinamento",
    "categoryLabel": "Categoria",
    "allCategories": "Tutte le Categorie",
    "muscleGroupLabel": "Gruppo Muscolare",
    "allMuscles": "Tutti i Muscoli",
    "searchLabel": "Cerca Nome",
    "showSimilar": "OPPURE MOSTRA ESERCIZI SIMILI",
    "backToSearch": "MOSTRA TUTTI",
    "sortByLabel": "Ordina per",
    "sort": {
      "alpha": "Alfabetico",
      "lastUsed": "Usato di Recente",
      "frequency": "Più Usato"
    },
    "clearFilters": "Pulisci Filtri",
    "custom": "Personalizzati",
    "count": "Risultati: {{count}}",
    "lastUsed": "Ultimo uso: {{date}}",
    "noSimilar": "Nessun esercizio simile trovato.",
    "noMatches": "Nessun esercizio corrisponde ai tuoi filtri.",
    "createCustom": "CREA UN NUOVO ESERCIZIO...",
    "cancel": "ANNULLA",
    "frequencyGroups": {
      "gt30": "30+ Volte",
      "lt30": "< 30 Volte",
      "lt10": "< 10 Volte",
      "lt5": "< 5 Volte"
    },
    "toasts": {
      "filtersCleared": "Filtri puliti"
    },
    "addSelected": "Aggiungi selezionato/i"
  },
  "workoutBuilder": {
    "exerciseInfoTooltip": "Dettagli esercizio e progressione",
    "setTypes": {
      "standard": "Standard",
      "warmup": "Riscaldamento",
      "superset": "Superset",
      "amrap": "AMRAP",
      "dropset": "Dropset",
      "failure": "A Cedimento",
      "myorep": "Myo-rep",
      "restpause": "Rest-Pause",
      "custom": "Tipo Personalizzato"
    },
    "goals": {
      "hypertrophy": "Ipertrofia",
      "strength": "Forza",
      "tabata": "Tabata",
      "muscularEndurance": "Resistenza muscolare",
      "cardiovascularEndurance": "Resistenza cardiovascolare",
      "fatLoss": "Perdita di grasso / composizione corporea",
      "mobility": "Mobilità e flessibilità",
      "power": "Potenza / esplosività",
      "speed": "Velocità e agilità",
      "balance": "Equilibrio e coordinazione",
      "skill": "Acquisizione di abilità",
      "rehabilitation": "Riabilitazione / prevenzione infortuni",
      "mentalHealth": "Salute mentale",
      "generalHealth": "Salute generale e longevità",
      "sportSpecific": "Performance sport-specifica",
      "maintenance": "Mantenimento",
      "rest": "Recupero",
      "custom": "Personalizzato"
    },
    "routineBuilder": {
      "nameLabel": "Nome Scheda",
      "namePlaceholder": "Nome scheda",
      "nameRequired": "Il nome della scheda è obbligatorio",
      "descriptionLabel": "Descrizione (Opzionale)",
      "descriptionPlaceholder": "Descrizione (opzionale)",
      "goalLabel": "Obiettivo Principale",
      "goalPlaceholder": "-- Imposta l'obiettivo della scheda --",
      "primaryCategoryLabel": "Categoria Principale",
      "primaryCategoryPlaceholder": "-- Seleziona una categoria --",
      "secondaryCategoryLabel": "Categoria Secondaria (Opzionale)",
      "secondaryCategoryPlaceholder": "es., Corpo Libero, Ipertrofia Fase 1",
      "tagsLabel": "Tag (separati da virgola)",
      "tagsPlaceholder": "es., HIIT, Manubri, Total Body",
      "lastPerformed": "Ultima volta",
      "notPerformed": "Mai eseguita",
      "estimatedDuration": "Durata stimata",
      "totExercises": "Tot. esercizi",
      "lastDuration": "Ultima durata",
      "saveButton": "SALVA SCHEDA"
    },
    "logEntry": {
      "logForProgramTitle": "Log per Programma: {{programName}} - Scheda: {{routineName}}",
      "adHocTitle": "Allenamento non programmato",
      "dateLabel": "Data Allenamento",
      "dateRequired": "La data è obbligatoria",
      "startTimeLabel": "Orario di Inizio",
      "startTimeRequired": "L'orario di inizio è obbligatorio",
      "endTimeLabel": "Orario di Fine",
      "endTimeRequired": "L'orario di fine è obbligatorio",
      "titleLabel": "Titolo Allenamento (Opzionale)",
      "titlePlaceholder": "es., Sessione Petto Mattutina",
      "basedOnRoutineLabel": "Basato su Scheda (Opzionale)",
      "adHocOption": "-- Registra Scheda non programmata --",
      "basedOnProgramLabel": "Basato su Programma (Opzionale)",
      "adHocProgramOption": "-- Registra Programma non programmato --",
      "iterationLabel": "Basato su ID Iterazione Programma",
      "iterationWarning": "(Seleziona un'iterazione se stai registrando per un ciclo di programma specifico - MODIFICA SOLO SE SAI COSA STAI FACENDO)",
      "iterationPlaceholder": "-- Seleziona Iterazione (Opzionale) --",
      "scheduledDayLabel": "Basato su ID Giorno Pianificato del Programma",
      "scheduledDayWarning": "(Seleziona il giorno pianificato che stai registrando - MODIFICA SOLO SE SAI COSA STAI FACENDO)",
      "scheduledDayPlaceholder": "-- Seleziona Giorno Pianificato (Opzionale) --",
      "weekLabel": "Settimana #{{week}}",
      "dayLabel": "Giorno {{day}}",
      "notesLabel": "Note Generali (Opzionale)",
      "addFirstExercise": "AGGIUNGI IL PRIMO ESERCIZIO AL LOG",
      "noExercisesInRoutine": "La scheda selezionata non ha esercizi. Aggiungili manualmente o modifica il modello della scheda.",
      "logButton": "REGISTRA ALLENAMENTO",
      "saveLogButton": "SALVA MODIFICHE LOG"
    },
    "changeType": "Cambia",
    "superset": {
      "removeExercisesButton": "Rimuovi esercizi",
      "groupButton": "Raggruppa in Superset ({{count}})",
      "ungroupButton": "Separa Superset ({{count}})",
      "exerciseLabel": "Esercizio del Superset [{{order}} di {{total}}]",
      "emomLabel": "EMOM",
      "rounds": "TURNI",
      "supersetLabel": "SUPERSET",
      "roundsLabel": "({{count}} TURNO)",
      "roundLabel": "({{count}} TURNO)",
      "emomInfo": "EMOM{{rounds}} - Ogni {{time}}s",
      "supersetInfo": "SUPERSET{{rounds}}"
    },
    "exercise": {
      "selectPlaceholder": "Seleziona Esercizio",
      "unknown": "Esercizio Sconosciuto",
      "dragToReorder": "Trascina per riordinare",
      "selectForSuperset": "Seleziona l'esercizio per il Superset",
      "notesLabel": "Note Esercizio",
      "loggedNotesLabel": "Note per questo Esercizio Registrato",
      "remove": "Rimuovi Esercizio",
      "fillWithLast": "Riempi con i dati dell'ultima performance",
      "makeEmom": "Crea EMOM",
      "switch": "Sostituisci esercizio",
      "toggleNotes": "Note esercizio"
    },
    "set": {
      "set": "Serie",
      "totalSets": "Serie totali",
      "round": "Turno",
      "header": "#",
      "type": "Tipo",
      "repsAchieved": "Rep Effett.",
      "reps": "Rep",
      "weightUsed": "Peso Usato",
      "weight": "Peso",
      "distance": "Distanza",
      "timePerformed": "Tempo Effett.",
      "time": "Durata",
      "notes": "Note",
      "tempo": "Tempo",
      "rest": "Recupero",
      "actions": "",
      "toggleRange": "Passa da valore singolo a intervallo",
      "useSingle": "Usa Singolo",
      "useRange": "Usa Intervallo",
      "rangeError": "Il valore massimo deve essere maggiore o uguale al minimo.",
      "repsPlaceholder": "Rep",
      "weightPlaceholder": "Peso",
      "distancePlaceholder": "Distanza",
      "durationPlaceholder": "Sec",
      "tempoPlaceholder": "es. 2-0-1-0",
      "restPlaceholder": "Recupero",
      "notesPlaceholder": "es. Buona forma",
      "collapse": "Comprimi serie",
      "removeSet": "Rimuovi Serie",
      "metrics": "Metriche"
    },
    "restDayMessage": "Questa è una scheda di riposo. Non sono necessari esercizi",
    "addExerciseButton": "AGGIUNGI ESERCIZIO",
    "addFirstExerciseButton": "AGGIUNGI PRIMO ESERCIZIO",
    "modal": {
      "addTitle": "AGGIUNGI ESERCIZIO ALLA SCHEDA",
      "switchTitle": "SOSTITUISCI ESERCIZIO",
      "similarTitle": "ESERCIZI SIMILI",
      "searchPlaceholder": "Cerca un sostituto...",
      "notesTitle": "Note",
      "close": "CHIUDI"
    },
    "fab": {
      "addExercise": "AGGIUNGI ESERCIZIO",
      "saveRoutine": "SALVA SCHEDA",
      "logWorkout": "REGISTRA ALLENAMENTO",
      "saveLog": "SALVA MODIFICHE LOG",
      "start": "INIZIA"
    },
    "toasts": {
      "viewMode": "Modalità visualizzazione. Nessuna modifica",
      "editMode": "Modalità modifica attivata",
      "supersetSizeError": "Seleziona almeno due esercizi",
      "supersetOrderError": "Gli esercizi selezionati devono essere consecutivi per formare un superset",
      "groupingCancelled": "Raggruppamento annullato.",
      "emomCreationCancelled": "Creazione EMOM annullata.",
      "supersetCreationCancelled": "Creazione superset annullata.",
      "emomCreated": "EMOM creato per {{count}} turno!",
      "supersetCreated": "Superset creato con {{count}} turno!",
      "supersetUngrouped": "Superset separato",
      "exerciseRemoved": "Esercizio rimosso",
      "routineNotFound": "Dati non trovati.",
      "routineSaveError": "Salvataggio fallito: {{error}}",
      "routineSaveErrorTitle": "Errore di Salvataggio",
      "routineCreated": "Scheda creata!",
      "routineUpdated": "Scheda aggiornata!",
      "logUpdated": "Log aggiornato!",
      "logSaved": "Allenamento registrato!",
      "validationError": "Per favore, compila tutti i dettagli richiesti: {{errors}}",
      "validationErrorTitle": "Errore di Convalida",
      "noExercisesLogError": "Il log deve contenere esercizi",
      "noExercisesRoutineError": "La scheda necessita di esercizi",
      "invalidSupersetError": "Configurazione superset non valida",
      "formError": "Per favore, correggi gli errori di convalida",
      "tabataSizeError": "Le schede Tabata richiedono almeno 2 esercizi. Aggiungi altri esercizi.",
      "tabataConverted": "Scheda convertita in formato Tabata.",
      "tabataRemoved": "Raggruppamento Tabata rimosso.",
      "tabataValidationError1": "Per una scheda Tabata, tutti gli esercizi devono essere in un unico superset. Seleziona nuovamente l'obiettivo Tabata per correggere.",
      "tabataValidationError2": "Per una scheda Tabata, tutti gli esercizi devono avere lo stesso numero di turni. Correggi manualmente o seleziona nuovamente l'obiettivo Tabata.",
      "warmupAdded": "Serie di riscaldamento aggiunta a {{name}}",
      "setAdded": "{{type}} aggiunta a {{name}}",
      "roundAdded": "Turno aggiunto al superset.",
      "setRemoved": "Serie rimossa da {{name}}",
      "roundRemoved": "Turno rimosso dal superset.",
      "cannotModifyInView": "Impossibile modificare i dati in modalità visualizzazione.",
      "selectExerciseFirst": "Seleziona prima un esercizio.",
      "noPerformanceData": "Nessun dato di performance recente trovato per questo esercizio.",
      "prefilledSuccess": "Serie pre-compilate con i dati della tua ultima performance.",
      "prefilledError": "Impossibile caricare i dati della performance.",
      "colorUpdated": "Colore aggiornato per \"{{name}}\""
    },
    "alerts": {
      "tabataConvertTitle": "Convertire in Tabata?",
      "tabataConvertMessage": "Questo convertirà tutti gli esercizi in un unico superset. Ogni turno sarà impostato su 20 secondi di lavoro e 10 secondi di recupero. Sei sicuro?",
      "convert": "Converti",
      "removeLastRoundTitle": "Rimuovi Ultimo Turno",
      "removeLastRoundMessage": "Questo è l'ultimo turno del superset. Rimuovendolo si eliminerà l'intero superset dall'allenamento. Continuare?",
      "removeSuperset": "Rimuovi Superset",
      "removeRoundTitle": "Rimuovi Turno",
      "removeRoundMessage": "Questo rimuoverà il Turno {{number}} da tutti gli esercizi in questo superset e cancellerà tutti i dati registrati per esso. Sei sicuro?",
      "removeSetTitle": "Rimuovi Serie",
      "removeSetMessage": "Sei sicuro di voler rimuovere la serie da {{name}}?",
      "removeLastSetMessage": "Questo rimuoverà anche l'esercizio dall'allenamento. Continuare?",
      "removeSupersetTitle": "Rimuovi Superset",
      "removeSupersetMessage": "Questo rimuoverà l'intero superset \"{{name}}\" e tutti i suoi dati registrati per questa sessione. Sei sicuro?",
      "removeExerciseTitle": "Rimuovi Esercizio",
      "removeExerciseLoggedMessage": "Sei sicuro di voler rimuovere {{name}}? Tutti i dati registrati per questo esercizio in questa sessione andranno persi.",
      "removeExerciseMessage": "Sei sicuro di voler rimuovere {{name}}?",
      "customExerciseTitle": "Aggiungi Nuovo Esercizio Personalizzato",
      "customExerciseMessage": "Definisci nome dell'esercizio e serie",
      "customExerciseNameLabel": "Nome Esercizio Personalizzato",
      "customExerciseSetsLabel": "Numero di Serie",
      "customExerciseEquipmentLabel": "Attrezzatura",
      "customExerciseDescriptionLabel": "Descrizione",
      "addExercise": "Aggiungi Esercizio",
      "invalidCustomExercise": "Input non valido per l'esercizio personalizzato",
      "unhideTitle": "Mostra scheda",
      "unhideMessage": "Vuoi rendere visibile {{name}}?",
      "unmark": "Rimuovi",
      "unmarkFavouriteTitle": "Rimuovi scheda dai preferiti",
      "unmarkFavouriteMessage": "Vuoi rimuovere {{name}} dai preferiti?",
      "deleteRoutineTitle": "Elimina Scheda",
      "deleteRoutineMessage": "Sei sicuro di voler eliminare questo allenamento? Questa azione non può essere annullata",
      "delete": "Elimina",
      "cloneSuccess": "Scheda \"{{name}}\" clonata con successo.",
      "cloneFailed": "Clonazione scheda fallita",
      "selectColorTitle": "Seleziona un Colore per \"{{name}}\"",
      "clearColor": "Rimuovi Colore",
      "selectGroupTypeTitle": "Seleziona Tipo di Gruppo",
      "selectGroupTypeMessage": "Come vorresti raggruppare questi esercizi?",
      "standard": "STANDARD",
      "emom": "EMOM",
      "setEmomTitle": "Imposta Dettagli EMOM",
      "setEmomMessage": "Configura i parametri dell'EMOM.",
      "emomTimeLabel": "Tempo per Turno (s)",
      "emomRoundsLabel": "Numero di Turno (Serie)",
      "setSupersetRoundsTitle": "Imposta Turno Superset",
      "setSupersetRoundsMessage": "Quanti turni (serie) dovrebbe avere questo superset?",
      "setExerciseTargetsTitle": "Imposta Target Esercizio",
      "setExerciseTargetsMessage": "Inserisci le ripetizioni e il peso target per ogni serie del gruppo.",
      "repsLabel": "Rep",
      "weightLabel": "Peso ({{unit}})",
      "removeFieldTitle": "Rimuovi Campo da Esercizio",
      "removeFieldMessage": "Quale metrica vuoi rimuovere da questa serie di questo esercizio?",
      "addFieldTitle": "Aggiungi Campo alla Serie",
      "addFieldMessage": "Quale metrica vuoi aggiungere a tutte le serie di questo esercizio?",
      "setTargetTitle": "Imposta Target {{field}}",
      "setTargetMessage": "Inserisci il valore target che vuoi applicare alla serie corrente per questo esercizio.",
      "applyTarget": "Applica Target"
    },
    "actions": {
      "edit": "MODIFICA",
      "expand": "ESPANDI",
      "collapse": "COMPRIMI",
      "ungroup": "Separa",
      "makeEmom": "Crea EMOM",
      "switch": "Sostituisci Esercizio"
    },
    "prompts": {
      "addField": {
        "title": "Aggiungi metrica alla serie",
        "message": "Quale metrica vorresti aggiungere al Set #{{setNumber}}?"
      },
      "setTarget": {
        "title": "Imposta Obiettivo {{field}}",
        "message": "Inserisci il valore obiettivo per questo set.",
        "applyButton": "Applica Obiettivo"
      }
    },
    "buttons": {
      "regenButton": "RIGENERA SCHEDA"
    }
  },
  "fab": {
    "scrollTop": "TORNA SU",
    "scrollBottom": "TORNA GIÙ",
    "add": "AGGIUNTI",
    "add_exercise": "AGGIUNGI ESERCIZIO",
    "create": "CREA",
    "save": "SALVA",
    "save_routine": "SALVA SCHEDA",
    "save_log": "SALVA SESSIONE",
    "save_log_changes": "SALVA MODIFICHE",
    "start": "INIZIA",
    "log": "LOG",
    "undo": "ANNULLA",
    "redo": "RIPRISTINA",
    "restore": "RIPRISTINA ORIGINALE",
    "start_new_session": "INIZIA NUOVA SESSIONE (SCHEDA VUOTA)",
    "generate": "GENERA SCHEDA"
  },
  "logDetail": {
    "title": "Dettaglio Allenamento",
    "toggleFilters": "Mostra/Nascondi Filtri",
    "adHocWorkout": "Allenamento non programmato",
    "logForProgram": "Log per Programma: {{programName}} - Settimana {{week}} - Giorno {{day}}",
    "date": "Data",
    "from": "Dalle {{start}} alle {{end}}",
    "exercises": "Esercizi",
    "duration": "Durata",
    "durationMinutes": "{{minutes}} minuti",
    "overallNotes": "Note Generali",
    "compareRoutine": "CONFRONTA SCHEDA",
    "emomBlock": "Blocco EMOM - {{label}}",
    "rounds": "{{count}} Round",
    "everySecond": "Ogni {{seconds}}s",
    "roundHeader": "Round",
    "supersetBlock": "Blocco Superset",
    "exerciseLabel": "Esercizio {{order}} di {{total}}",
    "noLoggedExercises": "Nessun esercizio specifico è stato registrato per questo allenamento",
    "loading": "Caricamento dettagli allenamento...",
    "notFoundTitle": "Registrazione Allenamento Non Trovata",
    "notFoundMessage": "La registrazione dell'allenamento che stai cercando non esiste",
    "backToHistory": "Torna allo Cronologia",
    "comparisonModal": {
      "exerciseTitle": "Confronto Esercizio",
      "routineTitle": "Confronto Scheda",
      "target": "Obiettivo",
      "performed": "Eseguito",
      "ok": "OK"
    },
    "notesModal": {
      "title": "Note",
      "close": "CHIUDI"
    },
    "fab": {
      "scrollTop": "Torna su",
      "scrollBottom": "Vai in fondo"
    },
    "actions": {
      "summary": "RIEPILOGO",
      "edit": "MODIFICA LOG",
      "routine": "SCHEDA",
      "delete": "ELIMINA"
    },
    "alerts": {
      "noRoutineTitle": "Nessuna scheda per questa registrazione",
      "noRoutineMessage": "Non c'è nessuna scheda associata a questa registrazione: vuoi crearne una? Se sì, ricorda di collegarla a questa registrazione una volta creata",
      "deleteTitle": "Elimina Registrazione Allenamento",
      "deleteMessage": "Sei sicuro di voler eliminare questa registrazione? L'azione non può essere annullata",
      "deleteButton": "Elimina"
    },
    "toasts": {
      "logDeleted": "Registrazione allenamento eliminata con successo",
      "logDeleteFailed": "Impossibile eliminare la registrazione dell'allenamento"
    },
    "card": {
      "set": "Serie",
      "reps": "Rep",
      "weight": "Peso",
      "distance": "Distanza",
      "time": "Tempo (s)",
      "rest": "Recupero",
      "notes": "Note",
      "noSetData": "-",
      "pb": "Record",
      "pbTooltip": "Record Personale!\n{{types}}",
      "noNotes": "-",
      "viewLog": "VEDI LOG",
      "trend": "ANDAMENTO",
      "showTrendTooltip": "Mostra l'andamento per questo Record"
    },
    "insights": {
      "title": "Statistiche Performance",
      "completedSets": "Serie Completate in questa Sessione ({{count}})",
      "noSetsCompleted": "Nessuna serie ancora completata per questo esercizio in questo allenamento.",
      "lastPerformance": "Ultima Performance ({{date}})",
      "noPreviousPerformance": "Nessuna performance precedente registrata per questo esercizio.",
      "personalBests": "Record Personali",
      "noPBs": "Nessun record personale ancora registrato per questo esercizio.",
      "onDate": "il {{date}}",
      "done": "FATTO",
      "repsLabel": "Rep",
      "weightLabel": "Peso",
      "distanceLabel": "Distanza",
      "timeLabel": "Tempo"
    }
  },
  "performanceComparison": {
    "title": "Performance Scheda",
    "comparingTo": "CONFRONTO CON",
    "fromThisRoutine": "Da Questa Scheda",
    "fromOtherWorkouts": "Da Altri Allenamenti",
    "previousSession": "SESSIONE PRECEDENTE",
    "metric": "Metrica",
    "today": "Oggi",
    "previous": "Precedente",
    "set": "Serie",
    "goToPreviousLog": "Vai al log precedente",
    "noPreviousPerformance": "Nessuna performance precedente trovata per questa scheda.",
    "loading": "Caricamento confronto...",
    "noData": "Impossibile caricare i dati del confronto.",
    "summary": {
      "title": "Riepilogo Generale",
      "breakdownTitle": "Dettaglio per Esercizio",
      "sets": "Serie",
      "totalReps": "Ripetizioni Totali",
      "maxWeight": "Peso Massimo",
      "totalVolume": "Volume Totale",
      "totalDuration": "Durata Totale",
      "totalDistance": "Distanza Totale"
    },
    "units": {
      "reps": "rep"
    },
    "card": {
      "noSetData": "-"
    }
  },
  "workoutSummary": {
    "title": "Allenamento Completato!",
    "subtitle": "Ottimo lavoro per aver completato la tua sessione",
    "routine": "Scheda",
    "adHocWorkout": "Allenamento non programmato",
    "date": "Data",
    "duration": "Durata",
    "durationUnit": "minuti",
    "totalVolume": "Volume Totale",
    "perceivedEffort": "Sforzo Percepito",
    "perceivedFeeling": "Sensazione",
    "newPBs": "🎉 Nuovo Record Personale! 🎉",
    "newPBs_plural": "🎉 Nuovi Record Personali! 🎉",
    "yourNotes": "Le Tue Note per questa Sessione",
    "viewFullLog": "VEDI DETTAGLI LOG COMPLETI",
    "loading": "Caricamento riepilogo allenamento...",
    "notFound": {
      "title": "Registrazione Allenamento Non Trovata",
      "message": "La registrazione dell'allenamento che stai cercando non esiste",
      "backToHistory": "Torna allo Storico"
    },
    "toasts": {
      "effortSaved": "Sforzo percepito salvato con successo!",
      "effortSaveFailed": "Salvataggio sforzo percepito fallito:"
    },
    "units": {
      "reps": "rep",
      "seconds": "s"
    }
  },
  "programBuilder": {
    "title": "Programmi",
    "toggleFilters": "Mostra/Nascondi Filtri",
    "active": "Attivo",
    "progress": {
      "overallWorkout": "Progresso Allenamenti Totale",
      "currentCycle": "Progresso Ciclo Attuale",
      "overallWeeks": "Progresso Totale (Settimane Completate)",
      "weekCompleted": " - Completata",
      "weekIncomplete": " - Incompleta",
      "currentWeek": "Progresso Settimana Corrente",
      "workouts": "Allenamenti"
    },
    "form": {
      "nameLabel": "Nome Programma",
      "namePlaceholder": "Nome programma",
      "nameRequired": "Il nome del programma è obbligatorio",
      "descriptionLabel": "Descrizione (Opzionale)",
      "descriptionPlaceholder": "Descrizione (opzionale)",
      "goalsLabel": "Obiettivi",
      "startDateLabel": "Data di Inizio",
      "structureLabel": "Struttura Programma",
      "repeatingCycle": "Ciclo Ripetuto",
      "weekByWeek": "Progressione Settimanale",
      "repeatWeeks": "Ripeti le settimane al termine",
      "repeatWeeksHint": "Se selezionato, il programma settimanale si ripeterà all'infinito finché non verrà interrotto manualmente.",
      "cycleLengthLabel": "Durata Ciclo (Giorni)",
      "cycleLengthPlaceholder": "es., 4 per Upper/Lower/Riposo/Riposo",
      "cycleLengthHint": "Giorni totali nel ciclo, inclusi i riposi. Lascia vuoto per una settimana standard.",
      "iterationLabel": "Basato su Iterazione Programma",
      "editWarning": "(MODIFICA SOLO SE SAI COSA STAI FACENDO)",
      "notesLabel": "Note Generali del Programma (Opzionale)"
    },
    "schedule": {
      "title": "Programmazione",
      "addDay": "AGGIUNGI GIORNO ALLA PROGRAMMAZIONE",
      "dayNamePlaceholder": "es., Giorno di Spinta",
      "dayOfWeekLabel": "Giorno della Settimana",
      "cycleDayLabel": "Numero Giorno del Ciclo",
      "dayRequired": "Il giorno è obbligatorio.",
      "routineLabel": "Scheda",
      "loadingRoutine": "Caricamento scheda...",
      "noRoutine": "Nessuna Scheda Selezionata",
      "change": "CAMBIA",
      "select": "SELEZIONA",
      "routineRequired": "La selezione della scheda è obbligatoria.",
      "timeLabel": "Orario (Opzionale)",
      "timePlaceholder": "es., Mattina, Pomeriggio, 08:00",
      "notesLabel": "Note per questo Giorno (Opzionale)",
      "noDays": "Nessun giorno ancora pianificato per questo programma",
      "addFirstDay": "Aggiungi il primo giorno pianificato"
    },
    "weeks": {
      "title": "Programmazione Settimanale",
      "addWeek": "AGGIUNGI SETTIMANA",
      "weekNamePlaceholder": "es., Settimana 1: Volume",
      "removeWeek": "RIMUOVI SETTIMANA",
      "addDayToWeek": "AGGIUNGI GIORNO ALLA SETTIMANA",
      "emptyWeek": "Questa settimana è vuota.",
      "noWeeks": "Nessuna settimana ancora creata per questo programma.",
      "addFirstWeek": "Aggiungi la prima settimana"
    },
    "actions": {
      "cancel": "ANNULLA",
      "createProgram": "CREA PROGRAMMA",
      "saveChanges": "SALVA MODIFICHE"
    },
    "modal": {
      "selectRoutineTitle": "Seleziona una Scheda",
      "searchPlaceholder": "Cerca schede...",
      "noMatches": "Nessuna scheda corrisponde alla tua ricerca",
      "noRoutines": "Nessuna scheda disponibile. Crea prima qualche scheda!",
      "historyTitle": "Storico Programma",
      "historyTable": {
        "start": "Inizio",
        "end": "Fine",
        "status": "Stato",
        "logged": "Registrati",
        "actions": "Azioni"
      },
      "editEntry": "Modifica voce",
      "deleteEntry": "Elimina voce",
      "editing": "Modifica in corso...",
      "saveChanges": "Salva modifiche",
      "cancelEdit": "Annulla modifica",
      "noHistory": "Nessuna esecuzione precedente trovata per questo programma.",
      "close": "CHIUDI"
    },
    "toasts": {
      "validationError": "Errore di Convalida",
      "linearNoWeeks": "I programmi lineari devono avere almeno una settimana.",
      "linearEmptyWeeks": "Aggiungi schede a ogni settimana o rimuovi le settimane vuote.",
      "cycledNoDays": "Aggiungi almeno un giorno pianificato al programma.",
      "formInvalid": "Compila tutti i campi obbligatori, inclusa la selezione di una scheda per ogni giorno pianificato.",
      "saveError": "Salvataggio fallito: {{error}}",
      "saveErrorTitle": "Errore di Salvataggio",
      "created": "Programma \"{{name}}\" creato.",
      "createdTitle": "Programma Creato",
      "saved": "Programma salvato con successo",
      "saveSuccess": "Successo",
      "deleteError": "Nessun programma selezionato per l'eliminazione",
      "deleteErrorTitle": "Errore di Eliminazione",
      "deleteUnexpectedError": "Si è verificato un errore imprevisto durante l'eliminazione del programma",
      "completeFailed": "Impossibile completare il programma",
      "deactivateFailed": "Disattivazione fallita",
      "setActiveFailed": "Impossibile impostare il programma come attivo",
      "statusUpdateFailed": "Aggiornamento stato programma fallito",
      "noHistory": "Nessuna cronologia disponibile per questo programma.",
      "historyRemoved": "Voce della cronologia rimossa.",
      "historyRemoveFailed": "Rimozione voce della cronologia fallita.",
      "historySaveFailed": "Salvataggio voce della cronologia fallito.",
      "weekAddAllDays": "Tutti i 7 giorni di questa settimana sono stati pianificati.",
      "cycleAddAllDays": "Tutti i {{count}} giorni del ciclo sono stati pianificati.",
      "dayNameHint": "Promemoria: il nome del giorno è \"{{currentName}}\". Potresti volerlo aggiornare per corrispondere alla nuova selezione \"{{expectedName}}\" o per dargli un nome appropriato.",
      "checkDayName": "Controlla Nome Giorno",
      "supersetGrouped": "Superset creato con {{count}} round!",
      "emomGrouped": "EMOM creato per {{count}} round!",
      "groupingCancelled": "Raggruppamento annullato."
    },
    "alerts": {
      "finishTitle": "Completa Programma",
      "finishMessage": "Sei sicuro di voler contrassegnare questo programma come completato?",
      "finishButton": "Completa Programma",
      "activeTitle": "Il programma è attualmente attivo.",
      "activeMessage": "Cosa vorresti fare?",
      "deactivate": "Disattiva",
      "complete": "Completa",
      "deleteTitle": "Elimina Programma",
      "deleteMessage": "Sei sicuro di voler eliminare questo programma? Questa azione non può essere annullata",
      "delete": "Elimina",
      "cloneSuccess": "Programma \"{{name}}\" clonato con successo.",
      "cloneFailed": "Clonazione programma fallita",
      "selectGroupTypeTitle": "Seleziona Tipo di Gruppo",
      "selectGroupTypeMessage": "Come vorresti raggruppare questi esercizi?",
      "setEmomTitle": "Imposta Dettagli EMOM",
      "setEmomMessage": "Configura i parametri dell'EMOM.",
      "emomTimeLabel": "Tempo per Round (s)",
      "emomRoundsLabel": "Numero di Round (Serie)",
      "setSupersetRoundsTitle": "Imposta Round Superset",
      "setSupersetRoundsMessage": "Quanti round (serie) dovrebbe avere questo superset?",
      "setExerciseTargetsTitle": "Imposta Target Esercizio",
      "setExerciseTargetsMessage": "Inserisci le ripetizioni e il peso target per ogni serie del gruppo."
    }
  },
  "measurementHistory": {
    "title": "Cronologia Misure",
    "addPastEntry": "AGGIUNGI VOCE PASSATA",
    "comparisonTitle": "Confronto Affiancato",
    "selectStartDate": "-- Seleziona Data Inizio --",
    "selectEndDate": "-- Seleziona Data Fine --",
    "compare": "CONFRONTA",
    "chartTitle": "Grafico Progressi",
    "logHistoryTitle": "Cronologia Registrazioni",
    "changePhoto": "Cambia Foto",
    "addPhoto": "Aggiungi Foto",
    "deleteEntry": "Elimina Voce",
    "editEntry": "Modifica Voce",
    "weight": "Peso",
    "chest": "Petto",
    "waist": "Vita",
    "hips": "Fianchi",
    "neck": "Collo",
    "rightArm": "Braccio Dx",
    "notes": "Note",
    "notesPlaceholder": "Aggiungi note...",
    "noDataTitle": "Nessuna cronologia misure trovata.",
    "noDataMessage": "Vai alle impostazioni del tuo profilo per aggiungere la tua prima voce!",
    "addEntryModal": {
      "title": "Aggiungi Misura",
      "dateLabel": "Data",
      "weightLabel": "Peso ({{unit}})",
      "chestLabel": "Petto ({{unit}})",
      "waistLabel": "Vita ({{unit}})",
      "hipsLabel": "Fianchi ({{unit}})",
      "neckLabel": "Collo ({{unit}})",
      "rightArmLabel": "Braccio Destro ({{unit}})",
      "notesPlaceholder": "Note...",
      "cancel": "ANNULLA",
      "save": "SALVA"
    },
    "comparisonModal": {
      "title": "Confronto Affiancato",
      "sliderView": "Vista Slider",
      "sideBySideView": "Vista Affiancata",
      "sliderTitle": "Slider Confronto Immagini",
      "before": "PRIMA: {{date}}",
      "after": "DOPO: {{date}}",
      "metric": "Metrica",
      "change": "Variazione",
      "close": "CHIUDI"
    },
    "alerts": {
      "deleteTitle": "Elimina Voce",
      "deleteMessage": "Sei sicuro di voler eliminare permanentemente tutti i dati per il {{date}}? Questo include qualsiasi foto associata e non può essere annullato."
    },
    "toasts": {
      "entrySaved": "Voce Salvata!",
      "notesSaved": "Note salvate automaticamente.",
      "photoSaved": "Foto salvata!",
      "photoSaveError": "Impossibile salvare la foto.",
      "selectDatesError": "Seleziona due date da confrontare.",
      "findEntriesError": "Impossibile trovare le voci selezionate.",
      "entryNotFound": "Voce non trovata.",
      "entryDeleted": "Voce eliminata con successo.",
      "deleteError": "Impossibile eliminare la voce."
    },
    "metrics": {
      "weight": "Peso ({{unit}})",
      "bmi": "Indice di Massa Corporea (IMC)",
      "bodyFat": "% Massa Grassa (Navy)",
      "chest": "Petto ({{unit}})",
      "waist": "Vita ({{unit}})",
      "hips": "Fianchi ({{unit}})",
      "neck": "Collo ({{unit}})",
      "rightArm": "Braccio Destro ({{unit}})"
    }
  },
  "restTimer": {
    "nextUp": "Prossimo",
    "lastTime": "Serie precedente",
    "skip": "Salta",
    "switchToStopwatch": "Passa al cronometro",
    "switchToTimer": "Passa al timer",
    "elapsed": "Tempo trascorso",
    "stop": "Ferma"
  },
  "barbellCalculator": {
    "nav": {
      "calculator": "Calcolatrice",
      "percentages": "Percentuali",
      "oneRepMax": "1RM",
      "rpe": "RPE",
      "powerlifting": "Powerlifting"
    },
    "calculator": {
      "calculate": "CALCOLA",
      "reverse": "INVERSO",
      "justBar": "(Solo bilanciere e collari)",
      "decreaseWeight": "Diminuisci peso",
      "increaseWeight": "Aumenta peso",
      "tapToLoad": "TOCCA I DISCHI PER CARICARE/SCARICARE IL BILANCIERE",
      "clearBar": "SVUOTA BILANCIERE",
      "usePersonalGym": "Usa Palestra Personale",
      "enable50kg": "Abilita Disco da 50{{unit}}",
      "barbell": "Bilanciere",
      "plateType": "Tipo di Disco",
      "bumperPlates": "Dischi Bumper",
      "standardIron": "Ghisa Standard",
      "collars": "Collari",
      "platesNeeded": "Dischi Necessari (Per Lato)",
      "barAndCollarsOnly": "Solo bilanciere e collari",
      "howCalculated": "Come viene calcolato il totale:",
      "barLabel": "(Bilanciere)",
      "collarsLabel": "(Collari)",
      "platesLabel": "(Dischi)"
    },
    "percentages": {
      "title": "Calcolatrice Percentuali",
      "workingWeight": "Carico bilanciere (100%)",
      "workingWeightPlaceholder": "es., 100",
      "platesPerSide": "Dischi per lato",
      "barCollarsOnly": "Solo bilanciere/collari",
      "emptyState": "Inserisci un peso base per calcolare le percentuali."
    },
    "oneRepMax": {
      "title": "Stimatore Massimale (1RM)",
      "weightLifted": "Peso Sollevato",
      "weightPlaceholder": "es., 100",
      "repsPerformed": "Ripetizioni Eseguite",
      "repsPlaceholder": "es., 5",
      "estimatedTitle": "1RM Stimato",
      "epley": "Formula di Epley:",
      "brzycki": "Formula di Brzycki:",
      "projectionsTitle": "Proiezioni Massimali (basate su Epley)",
      "repsHeader": "Rep",
      "weightHeader": "Peso",
      "emptyState": "Inserisci un peso e un numero di ripetizioni validi."
    },
    "rpe": {
      "title": "e1RM da RPE",
      "rpe": "RPE",
      "rir": "RIR",
      "weightLifted": "Peso Sollevato",
      "repsPerformed": "Ripetizioni Eseguite",
      "rpeLabel": "RPE (Scala di Sforzo Percepito)",
      "rirLabel": "RIR (Ripetizioni in Riserva)",
      "equivalentRpe": "(Equivalente a RPE {{rpe}})",
      "estimatedTitle": "Massimale (1-Rep) Stimato",
      "emptyState": "Inserisci peso, ripetizioni e seleziona un livello di sforzo. Non tutte le combinazioni sono valide."
    },
    "powerlifting": {
      "title": "Punteggi Powerlifting",
      "bodyweight": "Peso Corporeo",
      "bodyweightPlaceholder": "es., 80",
      "total": "Totale (S+B+D)",
      "totalPlaceholder": "es., 500",
      "event": "Evento",
      "raw": "Classic / Raw",
      "equipped": "Attrezzato",
      "category": "Categoria",
      "fullMeet": "Gara Completa",
      "benchOnly": "Solo Panca",
      "gender": "Sesso",
      "male": "Uomo",
      "female": "Donna",
      "calculatedScores": "Punteggi Calcolati",
      "wilks1": "Wilks (Originale):",
      "wilks2": "Wilks 2 (2019):",
      "dots": "Punteggio DOTS:",
      "glPoints": "Punti Goodlift:",
      "qPoints": "Punti Q:",
      "sinclair": "Totale Sinclair:",
      "emptyState": "Inserisci un peso corporeo e un totale validi."
    },
    "toasts": {
      "maxWeightReached": "Il peso supera i dischi disponibili. Impostato al massimo: {{weight}} {{unit}}",
      "maxWeightTitle": "Peso Massimo Raggiunto",
      "premiumFeature": "Per usare l'attrezzatura dalla tua Palestra Personale, passa a Premium.",
      "noBarbells": "Nessun bilanciere da {{unit}} trovato nella tua Palestra Personale.",
      "equipmentMissing": "Attrezzatura Mancante",
      "noPlates": "Nessun disco trovato nella tua palestra per questa unità di misura.",
      "headsUp": "Attenzione"
    },
    "tooltips": {
      "wilks1": "Il coefficiente Wilks originale confronta i powerlifter di diverse categorie di peso per determinare il miglior sollevatore pound-for-pound.",
      "wilks2": "Un successore della formula originale, che utilizza coefficienti aggiornati da dati di sollevamento più moderni.",
      "dots": "DOTS (Dynamic Objective Totaling System) è un sistema di punteggio popolare ora utilizzato da molte federazioni, come la USA Powerlifting (USAPL).",
      "glPoints": "Il sistema di punteggio ufficiale dell'IPF. È molto robusto, tenendo conto di eventi raw vs. attrezzati e gare complete vs. solo panca.",
      "qPoints": "Una formula per il rapporto forza-peso sviluppata e utilizzata dalla federazione GPC (Global Powerlifting Committee).",
      "sinclair": "Utilizzato principalmente nel Sollevamento Pesi Olimpico per confrontare gli atleti nello Strappo e nello Slancio. Incluso qui per confronto."
    }
  },
  "barbellData": {
    "barbells": {
      "mensOlympic": "Bilanciere Olimpico Maschile",
      "womensOlympic": "Bilanciere Olimpico Femminile",
      "standardGym": "Bilanciere Standard da Palestra",
      "ezCurl": "Bilanciere EZ (o Sagomato)",
      "tricep": "Bilanciere per Tricipiti (Hammer)",
      "trapHex": "Trap Bar / Quadra Bar",
      "olympic120": "Bilanciere Olimpico 120cm",
      "olympic152": "Bilanciere Olimpico 152cm",
      "olympic182": "Bilanciere Olimpico 182cm",
      "olympic186": "Bilanciere Olimpico 186cm",
      "olympic219": "Bilanciere Olimpico 219cm",
      "olympic47in": "Bilanciere Olimpico 47.24in",
      "olympic60in": "Bilanciere Olimpico 59.84in",
      "olympic72in": "Bilanciere Olimpico 71.65in",
      "olympic73in": "Bilanciere Olimpico 73.23in",
      "olympic86in": "Bilanciere Olimpico 86.22in"
    },
    "collars": {
      "none": "Senza Collari",
      "spring": "Molle",
      "lockjaw": "Collari a Bloccaggio / Professionali",
      "competition": "Collari da Competizione"
    }
  },
  "logActivity": {
    "logTitle": "Registra un'attività",
    "editTitle": "Modifica Registro Attività",
    "logSubtitle": "Registra qualsiasi attività fisica che hai svolto.",
    "editSubtitle": "Aggiorna i dettagli della tua attività registrata.",
    "activityLabel": "Attività",
    "selectActivity": "-- Seleziona un'Attività --",
    "activityRequired": "Seleziona un'attività.",
    "dateLabel": "Data",
    "dateRequired": "È richiesta una data valida.",
    "startTimeLabel": "Orario di Inizio",
    "startTimeRequired": "È richiesto un orario di inizio.",
    "endTimeLabel": "Orario di Fine",
    "endTimeRequired": "È richiesto un orario di fine.",
    "timeInvalid": "L'orario di fine deve essere successivo a quello di inizio.",
    "intensityLabel": "Intensità Percepita",
    "intensityOptions": {
      "low": "Bassa",
      "medium": "Media",
      "high": "Alta"
    },
    "locationLabel": "Luogo (opzionale)",
    "locationPlaceholder": "es., Via Roma",
    "distanceLabel": "Distanza (km)",
    "distancePlaceholder": "es., 5.5",
    "caloriesLabel": "Calorie Bruciate (opzionale)",
    "caloriesPlaceholder": "es., 350",
    "notesLabel": "Note",
    "notesPlaceholder": "Qualsiasi dettaglio sulla tua attività...",
    "logButton": "REGISTRA ATTIVITÀ",
    "updateButton": "AGGIORNA REGISTRO",
    "toasts": {
      "editError": "Impossibile trovare il registro dell'attività da modificare.",
      "invalidForm": "Compila tutti i campi obbligatori e assicurati che gli orari siano validi.",
      "invalidFormTitle": "Modulo non Valido"
    }
  },
  "activityLogDetails": {
    "duration": "Durata",
    "intensity": "Intensità",
    "location": "Luogo",
    "distance": "Distanza",
    "calories": "Calorie",
    "notes": "Note",
    "loading": "Caricamento dettagli attività...",
    "actions": {
      "edit": "MODIFICA",
      "delete": "ELIMINA"
    },
    "alerts": {
      "deleteTitle": "Eliminare Registro Attività?",
      "deleteMessage": "Sei sicuro di voler eliminare questa registrazione per \"{{name}}\"? L'azione non può essere annullata.",
      "cancel": "Annulla",
      "deleteButton": "Elimina"
    }
  },
  "pbTrend": {
    "title": "{{exercise}} - {{pbType}}",
    "defaultTitle": "Andamento Record",
    "loading": "Caricamento dati andamento...",
    "error": {
      "missingParams": "ID Esercizio o Tipo di Record mancante nell'URL.",
      "invalidPbType": "Tipo di Record non valido nell'URL.",
      "fetchFailed": "Impossibile caricare i dati per il grafico dell'andamento.",
      "noData": "Nessun dato di Record Personale trovato per \"{{exercise}}\" di tipo \"{{pbType}}\"",
      "notEnoughData": "Dati insufficienti per tracciare un andamento. Sono necessarie almeno due registrazioni."
    },
    "backButton": "Torna ai Record Personali",
    "chart": {
      "xAxisLabel": "Data",
      "tooltip": {
        "value": "Valore: {{value}} {{unit}}",
        "reps": "Rip: {{reps}}",
        "notes": "Note: {{notes}}",
        "viewLog": "Clicca per vedere il log"
      },
      "averageLine": "Media: {{value}}"
    },
    "history": {
      "title": "Storico Record Personali",
      "dateHeader": "Data",
      "repsHeader": "Rep",
      "logHeader": "Log",
      "viewLog": "LOG"
    },
    "yAxis": {
      "weight": "Peso ({{unit}})",
      "reps": "Ripetizioni",
      "duration": "Durata (secondi)",
      "distance": "Distanza ({{unit}})",
      "value": "Valore"
    }
  },
  "sessionOverview": {
    "title": "Riepilogo Sessione",
    "doneButton": "FATTO"
  },
  "exerciseItem": {
    "sets": "serie",
    "in": "in",
    "rounds": "round",
    "round": "Round",
    "reps": "rep",
    "table": {
      "set": "Serie",
      "planned": "Pianificato",
      "performed": "Eseguito"
    },
    "status": {
      "skipped": "Saltato",
      "doLater": "Fare Dopo",
      "completed": "Completato",
      "inProgress": "In Corso",
      "pending": "In Attesa"
    },
    "indicator": {
      "title": {
        "completed": "Completato",
        "current": "Attuale",
        "skipped": "Saltato",
        "doLater": "Fare Dopo",
        "pending": "In Attesa"
      }
    }
  },
  "activityService": {
    "logSuccess": {
      "message": "Registrata \"{{activityName}}\" con successo!",
      "title": "Attività Registrata"
    },
    "deleteSuccess": {
      "message": "Log attività cancellato.",
      "title": "Cancellato"
    },
    "updateSuccess": {
      "message": "Aggiornata \"{{activityName}}\" con successo!",
      "title": "Attività Aggiornata"
    },
    "mergeSuccess": {
      "message": "{{count}} nuovi log attività importati.",
      "title": "Attività Unite"
    },
    "mergeInfo": "Nessun nuovo log attività da importare."
  },
  "alertService": {
    "buttons": {
      "ok": "OK",
      "cancel": "Annulla",
      "confirm": "Conferma",
      "doSomething": "Esegui Azione",
      "doNothing": "Nessuna Azione"
    }
  },
  "barbellData": {
    "barbells": {
      "mensOlympic": "Bilanciere Olimpico Maschile",
      "womensOlympic": "Bilanciere Olimpico Femminile",
      "standardGym": "Bilanciere Standard da Palestra",
      "ezCurl": "Bilanciere EZ-Curl",
      "tricep": "Bilanciere per Tricipiti",
      "trapHex": "Trap/Hex Bar",
      "olympic120": "Bilanciere Olimpico (120cm)",
      "olympic152": "Bilanciere Olimpico (152cm)",
      "olympic182": "Bilanciere Olimpico (182cm)",
      "olympic186": "Bilanciere Olimpico (186cm)",
      "olympic219": "Bilanciere Olimpico (219cm)",
      "olympic47in": "Bilanciere Olimpico (47in)",
      "olympic60in": "Bilanciere Olimpico (60in)",
      "olympic72in": "Bilanciere Olimpico (72in)",
      "olympic73in": "Bilanciere Olimpico (73in)",
      "olympic86in": "Bilanciere Olimpico (86in)"
    },
    "collars": {
      "none": "Senza Ferma Dischi",
      "spring": "Molle Ferma Dischi",
      "lockjaw": "Collari Lock-Jaw",
      "competition": "Collari da Competizione"
    }
  },
  "dataConversionService": {
    "spinner": {
      "convertingWeight": "Conversione dati di peso...",
      "convertingBodyWeight": "Conversione dati di peso corporeo...",
      "convertingBodyMeasure": "Conversione dati misure corporee...",
      "convertingMeasure": "Conversione dati di misurazione...",
      "convertingDistance": "Conversione dati di distanza..."
    },
    "toast": {
      "conversionCompleteTitle": "Conversione Completata",
      "weightSuccess": "Tutti i dati di peso convertiti con successo!",
      "bodyWeightSuccess": "Tutti i dati di peso corporeo convertiti con successo!",
      "bodyMeasureSuccess": "Tutti i dati delle misure corporee convertiti con successo!",
      "measureSuccess": "Tutti i dati di misurazione convertiti con successo!",
      "distanceSuccess": "Tutti i dati di distanza convertiti con successo!"
    }
  },
  "exerciseService": {
    "unknownExercise": "Esercizio Sconosciuto",
    "importErrorTitle": "Errore di Importazione",
    "importFailed": "Importazione fallita: File dati esercizio non valido.",
    "mergeSuccessTitle": "Esercizi Uniti",
    "mergeSuccessMessage": "Importazione completa. {{updatedCount}} esercizi aggiornati, {{addedCount}} aggiunti.",
    "hideErrorTitle": "Errore",
    "hideFailed": "Impossibile nascondere l'esercizio: non trovato.",
    "hiddenTitle": "Nascosto",
    "hiddenMessage": "'{{name}}' è ora nascosto.",
    "unhideFailed": "Impossibile mostrare l'esercizio: non trovato.",
    "visibleTitle": "Visibile",
    "visibleMessage": "'{{name}}' è ora visibile."
  },
  "personalGymService": {
    "addSuccessTitle": "Attrezzatura Aggiunta",
    "addSuccessMessage": "Aggiunto \"{{name}}\" alla tua palestra!",
    "updateSuccessTitle": "Attrezzatura Aggiornata",
    "updateSuccessMessage": "Aggiornato \"{{name}}\" con successo!",
    "updateFailedTitle": "Aggiornamento Fallito",
    "updateFailedMessage": "Impossibile trovare \"{{name}}\" da aggiornare.",
    "deleteFailedTitle": "Eliminazione Fallita",
    "deleteFailedMessage": "Attrezzatura non trovata.",
    "deleteConfirmTitle": "Elimina Attrezzatura",
    "deleteConfirmMessage": "Sei sicuro di voler eliminare \"{{name}}\" dalla tua palestra? Questa azione è irreversibile.",
    "deletedTitle": "Eliminato",
    "deletedMessage": "\"{{name}}\" è stato eliminato.",
    "importErrorTitle": "Errore di Importazione",
    "importFailed": "Importazione fallita: File dati palestra personale non valido.",
    "mergeSuccessTitle": "Palestra Personale Unita",
    "mergeSuccessMessage": "Importazione palestra completata. {{updatedCount}} articoli aggiornati, {{addedCount}} aggiunti.",
    "hideErrorTitle": "Errore",
    "hideFailed": "Impossibile nascondere l'attrezzatura: non trovata.",
    "hiddenTitle": "Nascosto",
    "hiddenMessage": "'{{name}}' è ora nascosto.",
    "unhideFailed": "Impossibile mostrare l'attrezzatura: non trovata.",
    "visibleTitle": "Visibile",
    "visibleMessage": "'{{name}}' è ora visibile."
  },
  "spinnerService": {
    "timeoutMessage": "Sembra ci siano problemi di connessione..."
  },
  "statsService": {
    "weekOf": "Settimana del",
    "weekPrefix": "S"
  },
  "equipment": {
    "categories": {
      "machines": "Macchine",
      "functionalBodyweight": "Funzionale e Corpo Libero",
      "accessories": "Accessori",
      "cardio": "Cardio",
      "freeWeights": "Pesi Liberi"
    },
    "names": {
      "abdominalCrunchMachine": "Macchina per Crunch Addominale",
      "abRollerCoaster": "Ab Roller Coaster",
      "abWheel": "Ab Wheel"
    }
  },
  "storageService": {
    "clearAllWarning": {
      "title": "ATTENZIONE",
      "message": "Questo cancellerà TUTTI i dati in localStorage per questo dominio, influenzando potenzialmente altre applicazioni o impostazioni. Sei sicuro di voler procedere?"
    }
  },
  "subscriptionService": {
    "upgradeModal": {
      "title": "Funzionalità Premium",
      "message": "Questa funzionalità è disponibile per gli utenti Premium. Esegui l'upgrade ora per sbloccare questa e molte altre funzionalità!"
    }
  },
  "trackingService": {
    "clearLogsConfirm": {
      "title": "Info",
      "message": "SVILUPPO: Sei sicuro di voler eliminare TUTTI i log degli allenamenti? Questa azione è irreversibile.",
      "success": "Tutti i log degli allenamenti sono stati cancellati!"
    },
    "recalcPbs": {
      "title": "Ricalcolo dei Record Personali",
      "message": "Tutti i tuoi record personali dell'intera cronologia degli allenamenti verranno ricalcolati: potrebbe volerci un momento.",
      "noLogsTitle": "Info",
      "noLogsMessage": "Non ci sono record personali da ricalcolare.",
      "successTitle": "Successo",
      "successMessage": "Tutti i record personali sono stati ricalcolati."
    },
    "clearPbsConfirm": {
      "title": "Info",
      "message": "SVILUPPO: Sei sicuro di voler eliminare TUTTI i record personali? Questa azione è irreversibile.",
      "success": "Tutti i record personali sono stati cancellati!"
    },
    "import": {
      "logsErrorTitle": "Errore di Importazione",
      "logsErrorMessage": "Importazione fallita: File di log allenamento non valido.",
      "logsSuccessTitle": "Log Uniti",
      "logsSuccessMessage": "Log importati. {{updatedCount}} aggiornati, {{addedCount}} aggiunti.",
      "pbsErrorTitle": "Errore di Importazione",
      "pbsErrorMessage": "Importazione fallita: File dei record personali non valido.",
      "pbsSuccessTitle": "Record Personali Uniti",
      "pbsSuccessMessage": "Dati dei record personali uniti con successo."
    },
    "recalcAfterImport": {
      "title": "Attendere Prego",
      "message": "Ricalcolo dei record personali...",
      "noLogsTitle": "Record Personali Ricalcolati",
      "noLogsMessage": "Record personali cancellati poiché non ci sono log.",
      "successTitle": "Record Personali Aggiornati",
      "successMessage": "Record personali ricalcolati con successo!"
    },
    "deleteRoutine": {
      "warningTitle": "Attenzione",
      "noIdMessage": "Nessun ID routine fornito per cancellare i log",
      "confirmTitle": "Conferma Eliminazione",
      "confirmMessageSimple": "Sei sicuro di voler eliminare la routine \"{{routineName}}\"? Questa azione è irreversibile.",
      "confirmMessageWithLogs": "Sei sicuro di voler eliminare la routine \"{{routineName}}\"? Ci sono {{count}} log di allenamento associati. Eliminando la routine verranno eliminati anche questi log. Questa azione è irreversibile.",
      "successTitleSimple": "Info",
      "successMessageSimple": "Routine \"{{routineName}}\" eliminata con successo!",
      "successTitleWithLogs": "Successo",
      "successMessageWithLogs": "{{count}} log di allenamento e la routine \"{{routineName}}\" sono stati eliminati"
    },
    "history": {
      "backfillWaitTitle": "Attendere Prego",
      "backfillWaitMessage": "Aggiornamento cronologia esercizi...",
      "backfillSuccessTitle": "Aggiornamento Completato",
      "backfillSuccessMessage": "La cronologia degli esercizi è stata aggiornata!",
      "syncWaitTitle": "Attendere Prego",
      "syncWaitMessage": "Sincronizzazione di tutta la cronologia...",
      "syncNoHistoryMessage": "Nessuna cronologia da sincronizzare.",
      "syncSuccessTitle": "Sincronizzazione Completata",
      "syncSuccessMessage": "L'intera cronologia è stata sincronizzata!"
    }
  },
  "trainingProgramService": {
    "updateError": {
      "title": "Errore di Aggiornamento",
      "message": "Programma con ID {{id}} non trovato."
    },
    "deleteError": {
      "title": "Errore di Eliminazione",
      "message": "Programma non trovato"
    },
    "deleteConfirm": {
      "title": "Elimina Programma",
      "message": "Sei sicuro di voler eliminare il programma \"{{name}}\"? Questa azione è irreversibile.",
      "cancelButton": "Annulla",
      "deleteButton": "Elimina Programma"
    },
    "deleteSuccess": {
      "title": "Programma Eliminato",
      "message": "Programma \"{{name}}\" eliminato."
    },
    "importError": {
      "title": "Errore di Importazione",
      "message": "Importazione fallita: File dati programma non valido."
    },
    "importSuccess": {
      "title": "Programmi Uniti",
      "message": "Importazione completa. {{updatedCount}} programmi aggiornati, {{addedCount}} aggiunti."
    },
    "history": {
      "removeErrorTitle": "Errore Rimozione Storico",
      "removeSuccessTitle": "Storico Aggiornato",
      "removeSuccessMessage": "Voce della cronologia rimossa."
    },
    "toggle": {
      "notFound": "Programma non trovato.",
      "alreadyActive": "\"{{name}}\" è già attivo."
    },
    "deactivate": {
      "info": "Il programma \"{{name}}\" è stato disattivato."
    },
    "updateHistory": {
      "programNotFound": "Programma non trovato.",
      "entryNotFound": "Voce della cronologia non trovata.",
      "success": "Cronologia programma aggiornata."
    }
  },
  "userProfileService": {
    "wipDisclaimer": {
      "title": "Disclaimer Lavori in Corso",
      "message": "DISCLAIMER: Questa è un'app basata su browser e in fase di sviluppo. Ciò significa che i tuoi dati di allenamento non verranno salvati quando chiudi il browser o cancelli i dati del browser. Assicurati di esportare regolarmente i tuoi dati e di importarli di nuovo quando torni all'app.",
      "checkboxLabel": "Non mostrare più questo messaggio",
      "okButton": "OK"
    }
  },
  "units": {
    "weight": {
      "kg": "kg",
      "lbs": "lbs"
    },
    "measure": {
      "cm": "cm",
      "in": "in"
    },
    "distance": {
      "km": "km",
      "mi": "mi"
    }
  },
  "workoutService": {
    "toasts": {
      "updateErrorTitle": "Errore",
      "updateErrorMessage": "Routine con id {{id}} non trovata per l'aggiornamento!",
      "importErrorTitle": "Errore di Importazione",
      "importFailed": "Importazione fallita: File dati routine non valido.",
      "importSuccessTitle": "Routine Unite",
      "importSuccessMessage": "Routine importate. {{updatedCount}} aggiornate, {{addedCount}} aggiunte.",
      "pausedDiscarded": "Sessione di allenamento in pausa scartata.",
      "superset": {
        "minSelection": "Seleziona almeno due esercizi per creare un superset.",
        "alreadyIn": "Questo esercizio è già in un superset.",
        "noneExist": "Non esistono superset a cui aggiungere questo esercizio.",
        "findError": "Impossibile trovare l'esercizio o il superset di destinazione.",
        "addSuccess": "{{exerciseName}} aggiunto al superset.",
        "logCleared": "Dati registrati per {{exerciseName}} cancellati.",
        "dissolved": "Superset sciolto poiché rimane un solo esercizio.",
        "removed": "{{exerciseName}} rimosso dal superset."
      },
      "enableAllSuccess": "Tutte le routine abilitate!"
    },
    "alerts": {
      "editRunningTitle": "Info",
      "editRunningMessage": "Non è possibile modificare una routine in esecuzione. Completala o scartala prima di modificarla.",
      "clearAllTitle": "Info",
      "clearAllMessage": "Sei sicuro di voler eliminare TUTTE le routine? Questo eliminerà TUTTE le routine (non solo i log) e l'azione è irreversibile.",
      "clearAllSuccess": "Tutte le routine sono state cancellate!",
      "clearExecutedTitle": "Info",
      "clearExecutedMessage": "Sei sicuro di voler resettare la proprietà 'ultimaEsecuzione' di TUTTE le routine? Questa azione è irreversibile.",
      "clearExecutedSuccess": "Tutti i log delle routine sono stati cancellati!",
      "resume": {
        "title": "Riprendere l'Allenamento in Pausa?",
        "message": "Hai una sessione di allenamento in pausa. Vuoi riprenderla?",
        "resumeButton": "Riprendi",
        "discardButton": "Scarta"
      },
      "supersetCreatedTitle": "INFO",
      "supersetCreatedMessage": "Superset creato con {{count}} esercizi e {{rounds}} round: i log esistenti sono stati cancellati e le serie standardizzate.",
      "removeField": {
      "title": "Rimuovi campo dall'esercizio dalla serie",
      "message": "Quale campo vuoi rimuovere da questa serie?",
      "noFieldsToast": "Non può essere rimosso alcun campo da questa serie"
    }
    },
    "prompts": {
      "addExerciseTitle": "Aggiungi {{exerciseName}}",
      "labels": {
        "exerciseName": "Nome Esercizio",
        "numSets": "Numero di Serie",
        "rest": "Recupero tra le Serie (secondi)",
        "targetDistance": "Distanza Obiettivo ({{unit}})",
        "targetDuration": "Durata Obiettivo (secondi)",
        "numReps": "Numero di Ripetizioni",
        "targetWeight": "Peso Obiettivo ({{unit}})"
      },
      "createSuperset": {
        "title": "Crea Superset",
        "message": "Seleziona esercizi da collegare.",
        "roundsLabel": "Numero di Round"
      },
      "addToSuperset": {
        "title": "Aggiungi al Superset",
        "message": "A quale superset per \"{{exerciseName}}\"?",
        "groupLabel": "Superset: {{group}}",
        "addButton": "Aggiungi"
      },
      "removeFromSuperset": {
        "title": "Rimuovi dal Superset",
        "message": "Rimuovere {{exerciseName}} da questo superset? Le sue serie registrate per questa sessione verranno cancellate."
      }
    },
    "display": {
      "weightNotApplicable": "N/A",
      "bodyweight": "Corpo Libero",
      "noAddedWeight": "Nessun Peso Aggiunto",
      "userDefined": "Definito dall'Utente",
      "unnamedExercise": "Esercizio senza nome",
      "upTo": "Fino a"
    },
    "general": {
      "cancel": "Annulla"
    }
  },
  "navigation": {
    "home": "HOME",
    "routines": "SCHEDE",
    "history": "STORICO",
    "programs": "PROGRAMMI",
    "stats": "STATISTICHE",
    "profile": "PROFILO"
  },
  "generateWorkoutModal": {
    "title": "Genera Allenamento",
    "durationLabel": "Durata",
    "durationUnit": "min",
    "goalLabel": "Obiettivo",
    "goals": {
      "hypertrophy": "Ipertrofia (Massa)",
      "strength": "Forza",
      "endurance": "Resistenza"
    },
    "splitLabel": "Suddivisione Allenamento",
    "splits": {
      "fullBody": "Corpo Intero",
      "upperLower": "Parte Superiore / Inferiore",
      "ppl": "Spinta / Tirata / Gambe"
    },
    "targetMusclesLabel": "Muscoli Target (Opzionale)",
    "avoidMusclesLabel": "Muscoli da Evitare (Opzionale)",
    "equipmentLabel": "Attrezzatura",
    "usePersonalGymLabel": "Usa la Mia Attrezzatura Personale",
    "noPersonalGym": "Nessuna attrezzatura trovata nella tua palestra. Aggiungi attrezzatura al tuo profilo.",
    "excludeEquipmentLabel": "Escludi Attrezzatura (Opzionale)",
    "searchPlaceholder": "Cerca attrezzatura...",
    "excludedListLabel": "Attrezzatura Esclusa",
    "fab": {
      "detailed": "GENERA SCHEDA",
      "quick": "SORPRENDIMI!"
    }
  },
  "personalGym": {
    "list": {
      "title": "La Mia Palestra",
      "addEquipment": "Aggiungi Attrezzatura",
      "searchPlaceholder": "Cerca per nome o marca...",
      "allCategories": "Tutte le Categorie",
      "clearFilters": "Pulisci Filtri",
      "quantity": "Quantità",
      "weight": "Peso",
      "range": "Intervallo",
      "type": "Tipo",
      "noEquipmentTitle": "La Tua Palestra è Vuota!",
      "noEquipmentMessage": "Inizia aggiungendo il tuo primo attrezzo.",
      "addFirstItem": "Aggiungi il Primo",
      "noMatchTitle": "Nessun Risultato",
      "noMatchMessage": "Prova a modificare i filtri per trovare la tua attrezzatura.",
      "backToTop": "Torna Su",
      "createEquipment": "CREA ATTREZZO"
    },
    "form": {
      "addTitle": "Aggiungi Nuova Attrezzatura",
      "editTitle": "Modifica Attrezzatura",
      "categoryLabel": "Categoria",
      "categoryPlaceholder": "-- Seleziona una Categoria --",
      "nameLabel": "Nome Attrezzatura",
      "namePlaceholder": "es. Kettlebell da Competizione",
      "quantityLabel": "Quantità",
      "brandLabel": "Marca (Opzionale)",
      "weightTypeLabel": "Tipo di Peso",
      "weightTypes": {
        "fixed": "Fisso",
        "adjustable": "Regolabile"
      },
      "weightLabel": "Peso",
      "minWeightLabel": "Min",
      "maxWeightLabel": "Max",
      "stepLabel": "Incremento",
      "isOlympicLabel": "È un Disco Olimpico?",
      "colorLabel": "Colore",
      "colorAutomatic": "(Automatico)",
      "colorCustom": "(Personalizzato)",
      "barWeightLabel": "Peso Barra",
      "barTypeLabel": "Tipo di Barra",
      "barTypes": {
        "olympic": "Olimpica",
        "standard": "Standard",
        "ezCurl": "EZ-Curl",
        "hex": "Trap Bar",
        "swiss": "Swiss Bar",
        "custom": "Personalizzata"
      },
      "bandTypeLabel": "Tipo di Elastico",
      "bandTypes": {
        "loop": "Loop",
        "miniLoop": "Mini-Loop",
        "handled": "Con Maniglie",
        "therapy": "Terapeutico"
      },
      "resistanceLevelLabel": "Livello di Resistenza",
      "resistanceLevels": {
        "extraLight": "Extra Leggera",
        "light": "Leggera",
        "medium": "Media",
        "heavy": "Pesante",
        "extraHeavy": "Extra Pesante"
      },
      "resistanceLabel": "Resistenza (Opzionale)",
      "lengthLabel": "Lunghezza (Opzionale)",
      "loadTypeLabel": "Tipo di Carico",
      "machineLoadTypes": {
        "stack": "Pacco Pesi",
        "plateLoaded": "A Carico Libero",
        "bodyweight": "A Corpo Libero"
      },
      "maxLoadLabel": "Carico Massimo (Opzionale)",
      "customTypeLabel": "Nome Tipo Personalizzato",
      "customTypePlaceholder": "es. Mazza",
      "customPropsLabel": "Proprietà Personalizzate",
      "propKeyPlaceholder": "Proprietà (es. Peso)",
      "propValuePlaceholder": "Valore (es. 10kg)",
      "addProperty": "+ Aggiungi Proprietà",
      "notesLabel": "Note (Opzionale)",
      "saveChanges": "SALVA MODIFICHE",
      "addToGym": "AGGIUNGI ALLA PALESTRA",
      "toasts": {
        "invalidForm": "Compila tutti i campi obbligatori."
      }
    }
  },
  "exerciseDetail": {
    "tabs": {
      "description": "Descrizione",
      "history": "Cronologia",
      "graphs": "Grafici",
      "records": "Record",
      "primaryMuscleGroup": "Gruppo Muscolare Primario",
      "otherMuscleGroup": "Altri Gruppi Muscolari",
      "equipment": "Attrezzatura Necessaria",
      "notes": "Note e Suggerimenti"
    },
    "actions": {
      "watchVideo": "Guarda Video",
      "edit": "Modifica Esercizio",
      "delete": "Elimina Esercizio"
    },
    "delete": {
      "confirmTitle": "Elimina Esercizio",
      "confirmMessage": "Sei sicuro di voler eliminare \"{{name}}\"? Verrà rimosso da tutte le routine e dai registri storici. Questa azione non può essere annullata.",
      "successTitle": "Esercizio Eliminato",
      "successMessage": "\"{{name}}\" è stato eliminato con successo.",
      "errorTitle": "Eliminazione Fallita",
      "errorMessage": "Impossibile eliminare l'esercizio: {{error}}"
    },
    "records": {
      "title": "I Tuoi Record Personali",
      "achievedOn": "Ottenuto il",
      "notes": "Note",
      "maxDistance": "Distanza Massima",
      "maxDuration": "Durata Massima",
      "est1rm": "1RM Stimato",
      "maxVolume": "Volume Massimo",
      "maxWeight": "Peso Massimo Sollevato",
      "noRecords": "Nessun record personale è stato ancora stabilito per questo esercizio."
    },
    "repRecords": {
      "repsHeader": "Ripetizioni",
      "bestHeader": "Migliore Performance",
      "est1rmHeader": "1RM Stimato",
      "notApplicable": "I record basati sulle ripetizioni non sono applicabili per questo esercizio cardio."
    },
    "charts": {
      "xAxisLabel": "Data",
      "yAxisLabel": "Peso ({{unit}})",
      "est1rmSeries": "1RM Stimato",
      "maxWeightSeries": "Peso Massimo Sollevato",
      "totalVolumeSeries": "Volume Totale",
      "maxDurationSeries": "Durata Massima (secondi)",
      "maxDistanceSeries": "Distanza Massima ({{unit}})",
      "maxDurationTitle": "Durata Massima (secondi)",
      "maxDistanceTitle": "Distanza Massima ({{unit}})",
      "noData": "Dati insufficienti per creare un grafico. Registra almeno due sessioni per vedere i tuoi progressi."
    },
    "historyDisplay": {
      "bodyweight": "Corpo Libero",
      "reps": "rip",
      "noData": "Nessun dato registrato per questa serie.",
      "noHistory": "Nessuna cronologia di allenamento trovata per questo esercizio."
    },
    "exercise": {
    "noHistory": "Non ci sono abbastanza dati storici di <strong>{{name}}</strong> per poter tracciare l'andamento dei progressi (servono almeno 2 sessioni di allenamento per questo esercizio). Continua ad allenarti!"
    }
  },
  "exerciseList": {
    "title": "Esercizi",
    "toggleFilters": "Mostra/Nascondi Filtri",
    "loading": "Caricamento esercizi...",
    "backToTop": "Torna su",
    "filters": {
      "title": "Filtra Esercizi",
      "categoryLabel": "Categoria",
      "allCategories": "Tutte le Categorie",
      "muscleLabel": "Muscolo Primario",
      "allMuscles": "Tutti i Gruppi Muscolari",
      "searchLabel": "Cerca",
      "searchPlaceholder": "Cerca per nome o descrizione...",
      "showHidden": "Mostra Esercizi Nascosti",
      "clearButton": "Pulisci Filtri"
    },
    "showingCount": "Mostrando {{count}} esercizi",
    "badges": {
      "hidden": "Nascosto",
      "custom": "Personalizzato"
    },
    "card": {
      "category": "Categoria",
      "equipment": "Attrezzatura",
      "none": "Nessuna",
      "muscles": "Muscoli",
      "lastUsed": "Ultimo utilizzo",
      "lastUpdated": "Ultimo aggiornamento",
      "created": "Creato il"
    },
    "noResults": {
      "title": "Nessun esercizio trovato che corrisponda ai tuoi criteri",
      "message": "Prova a modificare i filtri o il termine di ricerca"
    },
    "empty": {
      "title": "La tua Libreria Esercizi è vuota",
      "message": "Inizia a costruire la tua raccolta aggiungendo il tuo primo esercizio",
      "addButton": "Aggiungi il Tuo Primo Esercizio"
    },
    "fab": {
      "openMenu": "Apri menu di creazione",
      "create": "Crea Esercizio"
    },
    "delete": {
      "notFound": "Esercizio non trovato",
      "confirmTitle": "Elimina Esercizio",
      "confirmMessage": "Sei sicuro di voler eliminare \"{{name}}\"? Verrà rimosso da tutte le routine e dai registri storici. Questa azione non può essere annullata.",
      "deleting": "Eliminazione esercizio in corso...",
      "success": "\"{{name}}\" è stato eliminato con successo.",
      "successTitle": "Eliminato",
      "error": "Impossibile eliminare l'esercizio. Potrebbe essere in uso."
    }
  },
  "metrics": {
<<<<<<< HEAD
    "rest": "Riposo",
    "weight": "Peso",
    "tempo": "Tempo",
    "duration": "Durata",
    "distance": "Distanza",
    "reps": "Ripetizioni"
  }
=======
      "rest": "Riposo",
      "weight": "Peso",
      "tempo": "Tempo",
      "duration": "Durata",
      "distance": "Distanza",
      "reps": "Ripetizioni"
    },
  "setValueForAllSets": "Imposta i valori per tutte le Serie/Turni",
  "applyToAllSets": "Applica"
>>>>>>> 6b047c23
}<|MERGE_RESOLUTION|>--- conflicted
+++ resolved
@@ -2233,10 +2233,10 @@
       "supersetCreatedTitle": "INFO",
       "supersetCreatedMessage": "Superset creato con {{count}} esercizi e {{rounds}} round: i log esistenti sono stati cancellati e le serie standardizzate.",
       "removeField": {
-      "title": "Rimuovi campo dall'esercizio dalla serie",
-      "message": "Quale campo vuoi rimuovere da questa serie?",
-      "noFieldsToast": "Non può essere rimosso alcun campo da questa serie"
-    }
+        "title": "Rimuovi campo dall'esercizio dalla serie",
+        "message": "Quale campo vuoi rimuovere da questa serie?",
+        "noFieldsToast": "Non può essere rimosso alcun campo da questa serie"
+      }
     },
     "prompts": {
       "addExerciseTitle": "Aggiungi {{exerciseName}}",
@@ -2463,7 +2463,7 @@
       "noHistory": "Nessuna cronologia di allenamento trovata per questo esercizio."
     },
     "exercise": {
-    "noHistory": "Non ci sono abbastanza dati storici di <strong>{{name}}</strong> per poter tracciare l'andamento dei progressi (servono almeno 2 sessioni di allenamento per questo esercizio). Continua ad allenarti!"
+      "noHistory": "Non ci sono abbastanza dati storici di <strong>{{name}}</strong> per poter tracciare l'andamento dei progressi (servono almeno 2 sessioni di allenamento per questo esercizio). Continua ad allenarti!"
     }
   },
   "exerciseList": {
@@ -2520,23 +2520,13 @@
     }
   },
   "metrics": {
-<<<<<<< HEAD
     "rest": "Riposo",
     "weight": "Peso",
     "tempo": "Tempo",
     "duration": "Durata",
     "distance": "Distanza",
     "reps": "Ripetizioni"
-  }
-=======
-      "rest": "Riposo",
-      "weight": "Peso",
-      "tempo": "Tempo",
-      "duration": "Durata",
-      "distance": "Distanza",
-      "reps": "Ripetizioni"
-    },
+  },
   "setValueForAllSets": "Imposta i valori per tutte le Serie/Turni",
   "applyToAllSets": "Applica"
->>>>>>> 6b047c23
 }